--- conflicted
+++ resolved
@@ -3,7 +3,6 @@
 use std::rc::Rc;
 use esp32_nimble::{enums::AuthReq, BLEDevice};
 use futures::future::{join, Future};
-<<<<<<< HEAD
 use crate::{
     ble::{ble_client::BleClient, BleBeacon, BleError, BleServer, Security, Service}, 
     gpio::*,
@@ -18,14 +17,6 @@
     }, 
     wifi::{WifiDriver, WifiError}
 };
-=======
-use crate::microcontroller_src::{peripherals::*, interrupt_driver::InterruptDriver};
-use crate::ble::{BleBeacon,BleServer,Service,Security, ble_client::BleClient,BleError};
-use crate::gpio::{AnalogIn, AnalogInPwm, DigitalIn, DigitalOut,  AnalogOut};
-use crate::serial::{Parity, StopBit, UART, I2CMaster, I2CSlave};
-use crate::wifi::WifiDriver;
-use crate::utils::{timer_driver::TimerDriver, auxiliary::{SharableRef, SharableRefExt}, notification::{Notification, Notifier}};
->>>>>>> f4a12215
 use oneshot::AdcDriver;
 
 const TIMER_GROUPS: usize = 2;
@@ -595,12 +586,8 @@
         Ok(())
     }
     
-<<<<<<< HEAD
     /// TODO!
-    fn wait_for_updates_indefinitly(&mut self)-> Result<(), Esp32FrameworkError>{
-=======
-    fn wait_for_updates_indefinitely(&mut self){
->>>>>>> f4a12215
+    fn wait_for_updates_indefinitely(&mut self)-> Result<(), Esp32FrameworkError>{
         loop{
             self.notification.blocking_wait();
             self.update()?;
