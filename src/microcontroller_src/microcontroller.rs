--- conflicted
+++ resolved
@@ -210,7 +210,6 @@
         BleServer::new(advertising_name, ble_device, services, self.notification.notifier(),self.notification.notifier() )
     }
 
-<<<<<<< HEAD
     fn config_bluetooth_security(&mut self, ble_device: &mut BLEDevice, security_config: Security){
         ble_device.security()
         .set_auth(AuthReq::from_bits(security_config.auth_mode.to_le()).unwrap())
@@ -228,9 +227,6 @@
         self.interrupt_drivers.push(Box::new(ble_server.clone()));
         ble_server
     }
-=======
-    
->>>>>>> 2085e499
 
     pub fn update(&mut self) {
         //timer_drivers must be updated before other drivers since this may efect the other drivers updates
