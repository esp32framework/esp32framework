--- conflicted
+++ resolved
@@ -1,12 +1,8 @@
-<<<<<<< HEAD
 use esp_idf_svc::eventloop::EspSystemEventLoop;
-use std::{future::{join, Future}, rc::Rc, time::{Duration, Instant}, cell::RefCell};
-=======
-use std::{future::Future, rc::Rc};
->>>>>>> 1be69b59
+use std::rc::Rc;
 use esp32_nimble::{enums::AuthReq, BLEDevice};
 use esp_idf_svc::hal::{adc::*, delay::FreeRtos, task::block_on, i2c};
-use futures::future::join;
+use futures::future::{join, Future};
 use crate::ble::BleError;
 use crate::microcontroller_src::{peripherals::*, interrupt_driver::InterruptDriver};
 use crate::ble::{BleBeacon,BleServer,Service,Security, ble_client::BleClient};
@@ -14,7 +10,6 @@
 use crate::serial::{Parity, StopBit, UART, I2CMaster, I2CSlave};
 use crate::wifi::wifi::WifiDriver;
 use crate::utils::{timer_driver::TimerDriver, auxiliary::{SharableRef, SharableRefExt}, notification::{Notification, Notifier}};
-use esp_idf_svc::hal::modem;
 use oneshot::AdcDriver;
 
 pub type SharableAdcDriver<'a> = Rc<AdcDriver<'a, ADC1>>;
@@ -34,11 +29,7 @@
     interrupt_drivers: Vec<Box<dyn InterruptDriver + 'a>>,
     adc_driver: Option<SharableAdcDriver<'a>>,
     notification: Notification,
-<<<<<<< HEAD
-    i2c_driver: SharableI2CDriver<'a>,
     event_loop: EspSystemEventLoop,
-=======
->>>>>>> 1be69b59
 }
 
 impl <'a>Microcontroller<'a> {
@@ -58,11 +49,7 @@
             interrupt_drivers: Vec::new(),
             adc_driver: None,
             notification: Notification::new(),
-<<<<<<< HEAD
-            i2c_driver: Rc::new(RefCell::new(None)),
             event_loop: EspSystemEventLoop::take().unwrap(),
-=======
->>>>>>> 1be69b59
         }
     }
 
@@ -437,13 +424,7 @@
     /// This function will panic if the `BleBeacon` instance cannot be created, which might happen due to hardware 
     /// constraints or incorrect configuration of the BLE device.
     pub fn ble_beacon(&mut self, advertising_name: String, services: &Vec<Service>)-> BleBeacon<'a>{
-<<<<<<< HEAD
-        // TODO: The taking of the ble device from peripherals doesnt make any sense, if it returns None it still continues with inizialization
-        self.peripherals.get_ble_device(); // TODO ver safety
-        let ble_device = BLEDevice::take();
-=======
         let ble_device = self.take_ble_device();
->>>>>>> 1be69b59
         BleBeacon::new(ble_device, self.get_timer_driver(), advertising_name, services).unwrap()
     }
     
@@ -462,20 +443,9 @@
     ///
     /// This function will panic if the `BleServer` instance cannot be created, which might happen due to hardware
     /// constraints or incorrect configuration of the BLE device.
-<<<<<<< HEAD
-    // TODO &VEc<Services>
-    pub fn ble_server(&mut self, advertising_name: String, services: &Vec<Service>) -> BleServer<'a> {
-        // TODO: The taking of the ble device from peripherals doesnt make any sense, if it returns None it still continues with inizialization
-        self.peripherals.get_ble_device();
-        let ble_device = BLEDevice::take();
-        let ble_server = BleServer::new(advertising_name, ble_device, services, self.notification.notifier(),self.notification.notifier());
-        self.interrupt_drivers.push(Box::new(ble_server.clone()));
-        ble_server
-=======
     pub fn ble_server(&mut self, advertising_name: String, services: &Vec<Service>)-> BleServer<'a>{
         let ble_device = self.take_ble_device();
         BleServer::new(advertising_name, ble_device, services, self.notification.notifier(),self.notification.notifier() ).unwrap()
->>>>>>> 1be69b59
     }
 
     /// Configures the security settings for a BLE device.
@@ -516,11 +486,7 @@
     pub fn ble_secure_server(&mut self, advertising_name: String, services: &Vec<Service>, security_config: Security)-> BleServer<'a>{
         let ble_device = self.take_ble_device();
         self.config_bluetooth_security(ble_device,security_config);
-<<<<<<< HEAD
-        let ble_server = BleServer::new(advertising_name, ble_device, services, self.notification.notifier(),self.notification.notifier());
-=======
         let ble_server = BleServer::new(advertising_name, ble_device, services, self.notification.notifier(),self.notification.notifier() ).unwrap();
->>>>>>> 1be69b59
         self.interrupt_drivers.push(Box::new(ble_server.clone()));
         ble_server
     }
@@ -582,10 +548,6 @@
 
         while !*timed_out.deref(){
             self.notification.blocking_wait();
-<<<<<<< HEAD
-=======
-            println!("Updating");
->>>>>>> 1be69b59
             self.update();
         }
     }
