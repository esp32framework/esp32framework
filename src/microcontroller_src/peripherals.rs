--- conflicted
+++ resolved
@@ -298,29 +298,21 @@
         Peripheral::None
     }
 
-<<<<<<< HEAD
     /// Gets the only BleDevice peripheral available
     /// 
     /// # Returns
     /// 
     /// A `Peripheral::BleDevice` if it was not taken before, otherwise a `Peripheral::None
-    pub fn get_ble_device(&mut self)-> Peripheral{
-        self.ble_device.take()
-    }
-
-    /// Gets the only Modem peripheral available
-    /// 
-    /// # Returns
-    /// 
-    /// A `Peripheral::Modem` if it was not taken before, otherwise a `Peripheral::None
-    pub fn get_modem(&mut self) -> Peripheral {
-=======
     pub fn get_ble_peripheral(&mut self)-> Peripheral{
         self.ble_device.take()
     }
-
+    
+    /// Gets the only Modem peripheral available
+    /// 
+    /// # Returns
+    /// 
+    /// A `Peripheral::Modem` if it was not taken before, otherwise a `Peripheral::None
     pub fn get_wifi_peripheral(&mut self) -> Peripheral {
->>>>>>> 15c5f5e7
         self.modem.take()
     }
 }