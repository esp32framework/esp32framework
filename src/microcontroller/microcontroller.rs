--- conflicted
+++ resolved
@@ -1,25 +1,18 @@
 use std::rc::Rc;
-<<<<<<< HEAD
 use std::time::Duration;
 use std::time::Instant;
-use config::Resolution;
 use esp_idf_svc::hal;
-=======
->>>>>>> e1bbf814
 use esp_idf_svc::hal::adc::ADC1;
 use esp_idf_svc::hal::gpio::*;
 use esp_idf_svc::hal::adc::*;
 use esp_idf_svc::hal::adc::config::{Config, Resolution};
 use esp_idf_svc::hal::delay::FreeRtos;
-<<<<<<< HEAD
 use esp_idf_svc::hal::delay::TICK_RATE_HZ;
 use esp_idf_svc::hal::units::Time;
 use esp_idf_svc::hal::task::notification::Notification;
-=======
 use esp_idf_svc::hal::i2c;
 use esp_idf_svc::hal::uart;
 use esp_idf_svc::hal::units::Hertz; // TODO: DELETE THIS
->>>>>>> e1bbf814
 use std::cell::RefCell;
 pub type SharableAdcDriver<'a> = Rc<RefCell<Option<AdcDriver<'a, ADC1>>>>;
 pub type SharableI2CDriver<'a> = Rc<RefCell<Option<i2c::I2C0>>>;
@@ -38,26 +31,19 @@
 use crate::serial::UART;
 use crate::serial::{I2CMaster, I2CSlave};
 use crate::utils::timer_driver::TimerDriver;
-<<<<<<< HEAD
-use crate::microcontroller::peripherals::Peripherals;
+    
+use crate::microcontroller::peripherals::*;
 use crate::microcontroller::interrupt_driver::InterruptDriver;
 
 const TICKS_PER_MILLI: f32 = TICK_RATE_HZ as f32 / 1000 as f32;
-=======
-    
-use crate::microcontroller::peripherals::*;
->>>>>>> e1bbf814
 
 pub struct Microcontroller<'a> {
     peripherals: Peripherals,
     timer_drivers: Vec<TimerDriver<'a>>,
     interrupt_drivers: Vec<Box<dyn InterruptDriver + 'a>>,
     adc_driver: SharableAdcDriver<'a>,
-<<<<<<< HEAD
-    notification: Notification
-=======
+    notification: Notification,
     i2c_driver: SharableI2CDriver<'a>
->>>>>>> e1bbf814
 }
 
 impl <'a>Microcontroller<'a>{
@@ -69,12 +55,9 @@
             peripherals: peripherals,
             timer_drivers: vec![],
             adc_driver: Rc::new(RefCell::new(None)),
-<<<<<<< HEAD
             interrupt_drivers: Vec::new(),
-            notification: Notification::new()
-=======
+            notification: Notification::new(),
             i2c_driver: Rc::new(RefCell::new(None)),
->>>>>>> e1bbf814
         }
     }
 
@@ -177,12 +160,6 @@
         AnalogInPwm::default(timer_driver, pin_peripheral).unwrap()
     }
     
-<<<<<<< HEAD
-    pub fn update(&mut self) {
-        //timer_drivers must be updated before other drivers since this may efect the other drivers updates
-        for timer_driver in &mut self.timer_drivers{
-            timer_driver.update_interrupt().unwrap();
-=======
     pub fn set_pins_for_i2c_master(&mut self, sda_pin: usize, scl_pin: usize) -> I2CMaster<'a> {
         let sda_peripheral = self.peripherals.get_digital_pin(sda_pin);
         let scl_peripheral = self.peripherals.get_digital_pin(scl_pin);
@@ -227,10 +204,10 @@
         UART::new(tx_peripheral, rx_peripheral, uart_peripheral, baudrate, parity, stopbit).unwrap()
     }
 
-    pub fn update(&mut self, drivers_in: Vec<&mut DigitalIn>, drivers_out: Vec<&mut DigitalOut>) {
-        for driver in drivers_in{
-            driver.update_interrupt();
->>>>>>> e1bbf814
+    pub fn update(&mut self) {
+        //timer_drivers must be updated before other drivers since this may efect the other drivers updates
+        for timer_driver in &mut self.timer_drivers{
+            timer_driver.update_interrupt().unwrap();
         }
         for driver in &mut self.interrupt_drivers{
             driver.update_interrupt().unwrap();
