--- conflicted
+++ resolved
@@ -33,7 +33,6 @@
     interrupt_type: Option<InterruptType>,
     pub interrupt_update_code: Arc<AtomicInterruptUpdateCode>,
     user_callback: Box<dyn FnMut()>,
-<<<<<<< HEAD
     debounce_ms: Option<u64>,
     notifier: Option<Arc<Notifier>>
 }
@@ -43,9 +42,6 @@
 #[derive(Clone)]
 pub struct DigitalIn<'a>{
     inner: Rc<RefCell<_DigitalIn<'a>>>
-=======
-    debounce_ms: Option<u32>,
->>>>>>> e1bbf814
 }
 
 /// After an interrupt is triggered an InterruptUpdate will be set and handled
@@ -95,10 +91,7 @@
             interrupt_update_code: Arc::from(InterruptUpdate::None.get_atomic_code()),
             debounce_ms: None,
             user_callback: Box::new(|| {}),
-<<<<<<< HEAD
             notifier: notifier
-=======
->>>>>>> e1bbf814
         };
 
         digital_in.set_pull(Pull::Down).unwrap();
@@ -163,12 +156,9 @@
     /// Sets a callback that sets an InterruptUpdate on the received interrupt type, which will then
     /// execute the user callback. If a debounce is set then the level must be mantained for the
     /// user callback to be executed.
-<<<<<<< HEAD
     pub fn _trigger_on_interrupt<G: FnMut() + Send + 'static, F: FnMut() + 'static>(&mut self , user_callback: F, callback: G, interrupt_type: InterruptType) -> Result<(), DigitalInError>{
-=======
-    pub fn _trigger_on_interrupt<F: FnMut() + Send + 'static, G: FnMut() + Send + 'static>(&mut self , user_callback: F, callback: G, interrupt_type: InterruptType) -> Result<(), DigitalInError>{
->>>>>>> e1bbf814
         self.change_interrupt_type(interrupt_type)?;
+        self.user_callback = Box::new(user_callback);
         self.user_callback = Box::new(user_callback);
         match self.debounce_ms{
             Some(debounce_ms) => {
@@ -182,11 +172,7 @@
     /// Sets a callback that sets an InterruptUpdate on the received interrupt type, which will then
     /// execute the user callback. If a debounce is set then the level must be mantained for the
     /// user callback to be executed.
-<<<<<<< HEAD
     pub fn trigger_on_interrupt<F: FnMut() + 'static>(&mut self , user_callback: F, interrupt_type: InterruptType)->Result<(), DigitalInError>{
-=======
-    pub fn trigger_on_interrupt<F: FnMut() + Send + 'static>(&mut self , user_callback: F, interrupt_type: InterruptType)->Result<(), DigitalInError>{
->>>>>>> e1bbf814
         let interrupt_update_code_ref= self.interrupt_update_code.clone();
         let callback = move || {
             interrupt_update_code_ref.store(InterruptUpdate::ExecAndEnablePin.get_code(), Ordering::SeqCst);
