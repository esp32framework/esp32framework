--- conflicted
+++ resolved
@@ -1,24 +1,7 @@
-<<<<<<< HEAD
-use esp_idf_svc::hal::gpio::*;
-//use esp_idf_svc::hal::task::notification::Notifier;
-use std::cell::RefCell;
-use std::num::NonZeroU32;
-use std::rc::Rc;
-use std::sync::atomic::{AtomicU8, Ordering};
-use std::sync::Arc;
-pub use esp_idf_svc::hal::gpio::{InterruptType, Pull};
-use crate::microcontroller_src::interrupt_driver::InterruptDriver;
-use crate::utils::esp32_framework_error::Esp32FrameworkError;
-use crate::utils::notification::Notifier;
-use crate::utils::timer_driver::{TimerDriver,TimerDriverError};
-use crate::utils::error_text_parser::map_enable_disable_errors;
-use crate::microcontroller_src::peripherals::Peripheral;
-=======
 use esp_idf_svc::hal::{gpio::*, task::notification::Notifier};
 use std::{cell::RefCell, num::NonZeroU32, rc::Rc, sync::{atomic::{AtomicU8, Ordering}, Arc}};
 use crate::microcontroller_src::{interrupt_driver::InterruptDriver, peripherals::Peripheral};
-use crate::utils::{esp32_framework_error::Esp32FrameworkError, timer_driver::{TimerDriver,TimerDriverError}, error_text_parser::map_enable_disable_errors};
->>>>>>> 4089c90e
+use crate::utils::{esp32_framework_error::Esp32FrameworkError, notification::Notifier, timer_driver::{TimerDriver,TimerDriverError}, error_text_parser::map_enable_disable_errors};
 use sharable_reference_macro::sharable_reference_wrapper;
 
 type AtomicInterruptUpdateCode = AtomicU8;
@@ -133,9 +116,6 @@
 #[sharable_reference_wrapper]
 impl <'a>_DigitalIn<'a> {
     /// Create a new DigitalIn for a Pin by default pull is set to Down.
-<<<<<<< HEAD
-    pub fn new(timer_driver: TimerDriver<'a>, per: Peripheral, notifier: Option<Notifier>) -> Result<_DigitalIn, DigitalInError> { //flank default: asc
-=======
     /// 
     /// # Arguments
     /// 
@@ -155,8 +135,7 @@
     /// # Panics
     /// 
     /// When setting Down the pull fails
-    pub fn new(timer_driver: TimerDriver<'a>, per: Peripheral, notifier: Option<Arc<Notifier>>) -> Result<_DigitalIn<'a>, DigitalInError> { //flank default: asc
->>>>>>> 4089c90e
+    pub fn new(timer_driver: TimerDriver<'a>, per: Peripheral, notifier: Option<Notifier>) -> Result<_DigitalIn, DigitalInError> { 
         let gpio = per.into_any_io_pin().map_err(|_| DigitalInError::InvalidPeripheral)?;
         let pin_driver = PinDriver::input(gpio).map_err(|_| DigitalInError::CannotSetPinAsInput)?;
 
@@ -456,11 +435,7 @@
         Ok(())
     }
 }
-
-<<<<<<< HEAD
-impl<'a> DigitalIn<'a>{
-    pub fn new(timer_driver: TimerDriver, per: Peripheral, notifier: Option<Notifier>)->Result<DigitalIn, DigitalInError>{
-=======
+Use
 impl<'a> DigitalIn<'a> {
     /// Create a new DigitalIn for a Pin by default pull is set to Down.
     /// 
@@ -482,8 +457,7 @@
     /// # Panics
     /// 
     /// When setting Down the pull fails
-    pub fn new(timer_driver: TimerDriver, per: Peripheral, notifier: Option<Arc<Notifier>>) -> Result<DigitalIn, DigitalInError> {
->>>>>>> 4089c90e
+    pub fn new(timer_driver: TimerDriver, per: Peripheral, notifier: Option<Notifier>)->Result<DigitalIn, DigitalInError>{
         Ok(DigitalIn{inner: Rc::new(RefCell::from(_DigitalIn::new(timer_driver, per, notifier)?))})
     }
 }
