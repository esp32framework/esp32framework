use crate::{
    microcontroller_src::{
        interrupt_driver::InterruptDriver,
        peripherals::{Peripheral, PeripheralError},
    },
    utils::{
        auxiliary::{SharableRef, SharableRefExt},
        esp32_framework_error::Esp32FrameworkError,
        notification::Notifier,
        timer_driver::{TimerDriver, TimerDriverError},
    },
};
use esp_idf_svc::{
    hal::gpio::{InterruptType as SvcInterruptType, *},
    sys::{EspError, ESP_ERR_INVALID_STATE},
};
use sharable_reference_macro::sharable_reference_wrapper;
use std::sync::{
    atomic::{AtomicU8, Ordering},
    Arc,
};

type AtomicInterruptUpdateCode = AtomicU8;

/// Enums the different errors possible when working with the digital in
#[derive(Debug)]
pub enum DigitalInError {
    CannotSetDebounceOnAnyEdgeInterruptType,
    CannotSetPinAsInput,
    CannotSetPullForPin,
    InvalidPeripheral(PeripheralError),
    InvalidPin,
    NoInterruptTypeSet,
    StateAlreadySet,
    TimerDriverError(TimerDriverError),
}

/// Enums the different interrupt types accepted when working with the digital in
#[derive(Debug, PartialEq, Eq, Clone, Copy)]
pub enum InterruptType {
    PosEdge,
    NegEdge,
    AnyEdgeNextEdgeIsPos,
    AnyEdgeNextEdgeIsNeg,
    LowLevel,
    HighLevel,
}

/// Driver for receiving digital inputs from a particular Pin
/// - `pin_driver`: An instance of `PinDriver` that implements AnyIOPin
/// - `timer_driver`: An instance of `TimerDriver`
/// - `interrupt_type`: An `InterruptType` to handle interrupts on the correct moment
/// - `interrupt_update_code`: `Arc<AtomicInterruptUpdateCode>` that indicates how to handle the interrupt
/// - `user_callback`: A closure to execute when the interrupt activates
/// - `debounce_ms`: An `Option` containing an u64 representing the debounce time in milliseconds
/// - `notifier`: An `Option<notifier>` in order to wake up the [crate::Microcontroller] after an interrupt
struct _DigitalIn<'a> {
    pin_driver: PinDriver<'a, AnyIOPin, Input>,
    timer_driver: TimerDriver<'a>,
    interrupt_type: Option<InterruptType>,
    interrupt_update_code: Arc<AtomicInterruptUpdateCode>,
    user_callback: Box<dyn FnMut(Level)>,
    debounce_us: Option<u64>,
    notifier: Option<Notifier>,
}

/// Driver for receiving digital inputs from a particular Pin
pub struct DigitalIn<'a> {
    inner: SharableRef<_DigitalIn<'a>>,
}

/// After an interrupt is triggered an InterruptUpdate will be set and handled
enum InterruptUpdate {
    EnableTimerDriver,
    ExecAndEnablePin,
    ExecAndUnsubscribePin,
    None,
    TimerReached,
}

impl InterruptUpdate {
    /// Retrieves the interrupt code as a `u8`.
    ///
    /// # Returns
    ///
    /// A `u8` representing the interrupt code corresponding to the variant of `InterruptUpdate`.
    fn get_code(self) -> u8 {
        self as u8
    }

    /// Converts the interrupt code into an atomic version.
    ///
    /// # Returns
    ///
    /// An `AtomicInterruptUpdateCode` initialized with the current interrupt code.
    fn get_atomic_code(self) -> AtomicInterruptUpdateCode {
        AtomicInterruptUpdateCode::new(self.get_code())
    }

    /// Creates an `InterruptUpdate` variant from a given interrupt code.
    ///
    /// # Arguments
    ///
    /// - `code`: A `u8` representing the interrupt code.
    ///
    /// # Returns
    ///
    /// An `InterruptUpdate` variant corresponding to the provided code.
    ///
    /// # Example
    ///
    /// ```
    /// let interrupt = InterruptUpdate::from_code(1);
    /// assert_eq!(interrupt, InterruptUpdate::ExecAndEnablePin);
    /// ```
    fn from_code(code: u8) -> Self {
        match code {
            x if x == Self::ExecAndEnablePin.get_code() => Self::ExecAndEnablePin,
            x if x == Self::EnableTimerDriver.get_code() => Self::EnableTimerDriver,
            x if x == Self::TimerReached.get_code() => Self::TimerReached,
            x if x == Self::ExecAndUnsubscribePin.get_code() => Self::ExecAndUnsubscribePin,
            _ => Self::None,
        }
    }

    /// Converts an `AtomicInterruptUpdateCode` into an `InterruptUpdate` variant.
    ///
    /// # Arguments
    ///
    /// - `atomic_code`: An `Arc<AtomicInterruptUpdateCode>` containing the atomic interrupt code.
    ///
    /// # Returns
    ///
    /// An `InterruptUpdate` variant corresponding to the loaded atomic code.
    fn from_atomic_code(atomic_code: &Arc<AtomicInterruptUpdateCode>) -> Self {
        InterruptUpdate::from_code(atomic_code.load(Ordering::Acquire))
    }
}

#[sharable_reference_wrapper]
impl<'a> _DigitalIn<'a> {
    /// Create a new DigitalIn for a Pin by default pull is set to Down.
    ///
    /// # Arguments
    ///
    /// - `timer_driver`: A TimerDriver that manages timing-related operations.
    /// - `per`: A Peripheral capable of transforming into an AnyIOPin.
    /// - `notifier`: A notifier in order to wake up the [crate::Microcontroller] after an interrupt
    ///
    /// # Returns
    ///
    /// A `Result` containing the new `_DigitalIn` instance, or a `DigitalInError` if initialization fails.
    ///
    /// # Errors
    ///
    /// - `DigitalInError::InvalidPeripheral`: If per parameter is not capable of transforming into an AnyIOPin,
    ///   or pin has already been used for another driver.
    /// - `DigitalInError::CannotSetPinAsInput`: If the per parameter is not capable of soportin input
    /// - `DigitalInError::CannotSetPullForPin`: If the pin driver is unable to support a setting of the pull
    fn new(
        timer_driver: TimerDriver<'a>,
        per: Peripheral,
        notifier: Option<Notifier>,
    ) -> Result<_DigitalIn<'a>, DigitalInError> {
        let gpio = per
            .into_any_io_pin()
            .map_err(DigitalInError::InvalidPeripheral)?;
        let pin_driver = PinDriver::input(gpio).map_err(|_| DigitalInError::CannotSetPinAsInput)?;

        let mut digital_in = _DigitalIn {
            pin_driver,
            timer_driver,
            interrupt_type: None,
            interrupt_update_code: Arc::from(InterruptUpdate::None.get_atomic_code()),
            debounce_us: None,
            user_callback: Box::new(|_| {}),
            notifier,
        };

        digital_in.set_pull(Pull::Down)?;
        Ok(digital_in)
    }

    /// Set the pin Pull either to Pull Up or Down
    ///
    /// # Arguments
    ///
    /// - `pull_type`: The Pull type to set for the pin.
    ///
    /// # Returns
    ///
    /// A `Result` indicating success or a `DigitalInError` if the pull cannot be set.
    ///
    /// # Errors
    ///
    /// - `DigitalInError::CannotSetPullForPin`: If the pin driver is unable to support a setting of the pull
    pub fn set_pull(&mut self, pull_type: Pull) -> Result<(), DigitalInError> {
        self.pin_driver
            .set_pull(pull_type)
            .map_err(|_| DigitalInError::CannotSetPullForPin)
    }

    /// Changes the interrupt type.
    ///
    /// # Arguments
    ///
    /// - `interrupt_type`: The InterruptType to set for the pin.
    ///
    /// # Returns
    ///
    /// A `Result` indicating success or a `DigitalInError` if the interrupt type cannot be set.
    ///
    /// # Errors
    ///
    /// - `DigitalInError::InvalidPin`: If the pin driver is unable to support a setting of an interrupt type
    pub fn change_interrupt_type(
        &mut self,
        interrupt_type: InterruptType,
    ) -> Result<(), DigitalInError> {
<<<<<<< HEAD
        if self.debounce_ms.is_some() {
            if let InterruptType::AnyEdge = interrupt_type {
                return Err(DigitalInError::CannotSetDebounceOnAnyEdgeInterruptType);
            }
        }
=======
>>>>>>> 52b82a31
        self.interrupt_type = Some(interrupt_type);
        self.pin_driver
            .set_interrupt_type(interrupt_type.to_svc())
            .map_err(|_| DigitalInError::InvalidPin)
    }

    /// After an interrupt, sets an interrupt that will trigger after an amount of microseconds. If the
    /// Level remains the same afterwards then the interrupt update is set to execute user callback
    ///
    /// # Arguments
    ///
    /// - `time_micro`: The time in microseconds after which the interrupt will trigger.
    ///
    /// # Returns
    ///
    /// Closure that can be called to start the timer,
    fn trigger_if_mantains_after(&mut self, time_micro: u64) -> impl FnMut() + Send + 'static {
        let interrupt_update_code_ref = self.interrupt_update_code.clone();
        let after_timer_cljr = move || {
            interrupt_update_code_ref
                .store(InterruptUpdate::TimerReached.get_code(), Ordering::SeqCst);
        };

        self.timer_driver
            .interrupt_after(time_micro, after_timer_cljr);

        let interrupt_update_code_ref = self.interrupt_update_code.clone();
        move || {
            interrupt_update_code_ref.store(
                InterruptUpdate::EnableTimerDriver.get_code(),
                Ordering::SeqCst,
            );
        }
    }

    /// Subscribes the function to the pin driver interrupt and enables it
    ///
    /// # Arguments
    ///
    /// - `func`: The function to be executed when the interrupt is triggered.
    ///
    /// # Returns
    ///
    /// A `Result` indicating success or a `DigitalInError` if the subscription fails.
    ///
    /// # Errors
    ///
    /// - `DigitalInError::InvalidPin`: If the pin driver is unable to support a setting of an interrupt type
    /// - `DigitalInError::StateAlreadySet`: If state was already set.
    fn subscribe_trigger<F: FnMut() + Send + 'static>(
        &mut self,
        mut func: F,
    ) -> Result<(), DigitalInError> {
        match &self.notifier {
            Some(notifier) => {
                let notif = notifier.clone();
                let callback = move || {
                    func();
                    notif.notify();
                };
                unsafe {
                    self.pin_driver
                        .subscribe(callback)
                        .map_err(DigitalInError::from_enable_disable_errors)?;
                };
            }
            None => unsafe {
                self.pin_driver
                    .subscribe(func)
                    .map_err(DigitalInError::from_enable_disable_errors)?;
            },
        };

        self.pin_driver
            .enable_interrupt()
            .map_err(DigitalInError::from_enable_disable_errors)
    }

    /// Sets a callback that sets an InterruptUpdate on the received interrupt type, which will then
    /// execute the user callback. If a debounce is set then the level must be mantained for the
    /// user callback to be executed.
    ///
    /// # Arguments
    ///
    /// - `user_callback`: A function provided by the user that is executed when the interrupt condition
    ///                    is met. This callback receives the current level of the pin.
    /// - `callback`: A function that is called when the interrupt is triggered.
    /// - `interrupt_type`: The InterruptType to set for the pin.
    ///
    /// # Returns
    ///
    /// A `Result` indicating success or a `DigitalInError` if an error occurs while setting up the interrupt.
    ///
    /// # Errors
    ///
    /// - `DigitalInError::InvalidPin`: If the pin driver is unable to support a setting of an interrupt type.
    /// - `DigitalInError::StateAlreadySet`: If state was already set.
    fn _trigger_on_interrupt<G: FnMut() + Send + 'static, F: FnMut(Level) + 'static>(
        &mut self,
        user_callback: F,
        callback: G,
        interrupt_type: InterruptType,
    ) -> Result<(), DigitalInError> {
        self.change_interrupt_type(interrupt_type)?;
        self.user_callback = Box::new(user_callback);
        match self.debounce_us {
            Some(debounce_ms) => {
                let wrapper = self.trigger_if_mantains_after(debounce_ms);
                self.subscribe_trigger(wrapper)
            }
            None => self.subscribe_trigger(callback),
        }
    }

    /// Sets a callback that sets an InterruptUpdate on the received interrupt type, which will then
    /// execute the user callback. If a debounce is set then the level must be mantained for the
    /// user callback to be executed.
    ///
    /// # Arguments
    ///
    /// - `user_callback`: A function provided by the user that is executed when the interrupt condition
    ///                    is met. This callback receives the current level of the pin.
    /// - `interrupt_type`: The `InterruptType` to set for the pin.
    ///
    /// # Returns
    ///
    /// A `Result` indicating success or a `DigitalInError` if an error occurs while setting up the interrupt.
    ///
    /// # Errors
    ///
    /// DigitalInError::InvalidPin: If the pin driver is unable to support a setting of an interrupt type.
    /// DigitalInError::StateAlreadySet: If state was already set.
    pub fn trigger_on_interrupt<F: FnMut(Level) + 'static>(
        &mut self,
        user_callback: F,
        interrupt_type: InterruptType,
    ) -> Result<(), DigitalInError> {
        let interrupt_update_code_ref = self.interrupt_update_code.clone();
        let callback = move || {
            interrupt_update_code_ref.store(
                InterruptUpdate::ExecAndEnablePin.get_code(),
                Ordering::SeqCst,
            );
        };
        self._trigger_on_interrupt(user_callback, callback, interrupt_type)
    }

    /// Sets a callback to be triggered only n times before unsubscribing the interrupt.
    ///
    /// # Arguments
    ///
    /// - `amount_of_times`: The number of times the interrupt will trigger before unsubscribing.
    /// - `user_callback`: A function provided by the user that is executed when the interrupt condition
    ///                    is met. This callback receives the current level of the pin.
    /// - `interrupt_type`: The `InterruptType` to set for the pin.
    ///
    /// # Returns
    ///
    /// A `Result` indicating success or a `DigitalInError` if an error occurs while setting up the interrupt.
    ///
    /// # Errors
    ///
    /// - `DigitalInError::InvalidPin`: If the pin driver is unable to support a setting of an interrupt type.
    /// - `DigitalInError::StateAlreadySet`: If state was already set.
    pub fn trigger_on_interrupt_first_n_times<F: FnMut(Level) + 'static>(
        &mut self,
        amount_of_times: usize,
        user_callback: F,
        interrupt_type: InterruptType,
    ) -> Result<(), DigitalInError> {
        if amount_of_times == 0 {
            return Ok(());
        }

        let mut amount_of_times = amount_of_times;
        let interrupt_update_code_ref = self.interrupt_update_code.clone();
        let callback = move || {
            amount_of_times -= 1;
            if amount_of_times == 0 {
                interrupt_update_code_ref.store(
                    InterruptUpdate::ExecAndUnsubscribePin.get_code(),
                    Ordering::SeqCst,
                );
            } else {
                interrupt_update_code_ref.store(
                    InterruptUpdate::ExecAndEnablePin.get_code(),
                    Ordering::SeqCst,
                );
            }
        };
        self._trigger_on_interrupt(user_callback, callback, interrupt_type)
    }

    /// Checks if the level corresponds to the set interrupt type. If it does it means the level didnt
    /// change from the messurement before the debounce time, so the user callback is executed.
    ///
    /// # Returns
    ///
    /// A `Result` indicating success or a `DigitalInError` if an error occurs while processing the timer.
    ///
    /// # Errors
    ///
    /// - `DigitalInError::NoInterruptTypeSet`: If the interrupt_type is None
    /// - `DigitalInError::InvalidPin`: If enabling of the interrupt fails
    /// - `DigitalInError::StateAlreadySet`: If the ISR service has not been initialized
    fn timer_reached(&mut self) -> Result<(), DigitalInError> {
        let level = self.get_interrupt_level()?;

        if self.pin_driver.get_level() == level {
            (self.user_callback)(level);
            self.swap_on_any_edge()?;
        }

        self.pin_driver
            .enable_interrupt()
            .map_err(DigitalInError::from_enable_disable_errors)
    }

    /// Change the InterruptType depending on the current InterruptType. This only apply for
    /// "AnyEdge" type of interrupts.
    ///
    /// # Returns
    ///
    /// A `Result` indicating success or a `DigitalInError` if an error occurs while processing the timer.
    ///
    /// # Errors
    ///
    /// - `DigitalInError::InvalidPin`: If the pin driver is unable to support a setting of an interrupt type.
    fn swap_on_any_edge(&mut self) -> Result<(), DigitalInError> {
        if let Some(interrupt_type) = self.interrupt_type {
            match interrupt_type {
                InterruptType::AnyEdgeNextEdgeIsPos => {
                    self.change_interrupt_type(InterruptType::AnyEdgeNextEdgeIsNeg)?
                }
                InterruptType::AnyEdgeNextEdgeIsNeg => {
                    self.change_interrupt_type(InterruptType::AnyEdgeNextEdgeIsPos)?
                }
                _ => {}
            }
        }
        Ok(())
    }

    /// Gets the level corresponding to the currently set `self.interrupt_type`.
    ///
    /// # Returns
    ///
    /// A `Result` indicating success or a `DigitalInError` if no interrupt has been set.
    ///
    /// # Errors
    ///
    /// - `DigitalInError::NoInterruptTypeSet`: If the interrupt type can not be set.
    fn get_interrupt_level(&self) -> Result<Level, DigitalInError> {
        match self.interrupt_type {
            Some(interrupt_type) => Ok(interrupt_type.get_level()),
            None => Err(DigitalInError::NoInterruptTypeSet),
        }
    }

    /// Handles the diferent type of interrupts, executing the user callback and reenabling the
    /// interrupts when necesary.
    ///
    /// # Returns
    ///
    /// A `Result` indicating success or a `DigitalInError` if an error occurs during interrupt handling.
    ///
    /// # Errors
    ///
    /// - `DigitalInError::TimerDriverError`: If the enabling of the timer driver fails.
    /// - `DigitalInError::InvalidPin`: If enabling of the interrupt fails.
    /// - `DigitalInError::StateAlreadySet`: If the ISR service has not been initialized.
    fn _update_interrupt(&mut self) -> Result<(), DigitalInError> {
        let interrupt_update = InterruptUpdate::from_atomic_code(&self.interrupt_update_code);
        self.interrupt_update_code
            .store(InterruptUpdate::None.get_code(), Ordering::SeqCst);

        match interrupt_update {
            InterruptUpdate::ExecAndEnablePin => {
                let level = self.get_interrupt_level()?;
                (self.user_callback)(level);
                self.swap_on_any_edge()?;
                self.pin_driver
                    .enable_interrupt()
                    .map_err(DigitalInError::from_enable_disable_errors)
            }
            InterruptUpdate::EnableTimerDriver => self
                .timer_driver
                .enable()
                .map_err(DigitalInError::TimerDriverError),
            InterruptUpdate::TimerReached => self.timer_reached(),
            InterruptUpdate::ExecAndUnsubscribePin => {
                let level = self.get_interrupt_level()?;
                (self.user_callback)(level);
                self.pin_driver
                    .unsubscribe()
                    .map_err(DigitalInError::from_enable_disable_errors)
            }
            InterruptUpdate::None => Ok(()),
        }
    }

    /// Gets the current pin level.
    ///
    /// # Returns
    ///
    /// The current `Level` of the pin.
    pub fn get_level(&self) -> Level {
        self.pin_driver.get_level()
    }

    /// Verifies if the pin level is High.
    ///
    /// # Returns
    ///
    /// `true` if the pin level is `High`, otherwise `false`.
    pub fn is_high(&self) -> bool {
        self.pin_driver.get_level() == Level::High
    }

    /// Verifies if the pin level is Low.
    ///
    /// # Returns
    ///
    /// `true` if the pin level is `Low`, otherwise `false`.
    pub fn is_low(&self) -> bool {
        self.pin_driver.get_level() == Level::Low
    }

    /// Sets the debounce time to an amount of microseconds. This means that if an interrupt is set,
    /// then the level must be the same after the debounce time for the user callback to be executed.
    ///
    /// # Arguments
    ///
    /// - `time_micro`: The debounce time in microseconds.
    pub fn set_debounce(&mut self, time_micro: u64) {
        self.debounce_us = Some(time_micro)
    }
}

impl DigitalIn<'_> {
    /// Create a new DigitalIn for a Pin by default pull is set to Down.
    ///
    /// # Arguments
    ///
    /// - `timer_driver`: A TimerDriver that manages timing-related operations.
    /// - `per`: A Peripheral capable of transforming into an AnyIOPin.
    /// - `notifier`: A notifier in order to wake up the [crate::Microcontroller] after an interrupt
    ///
    /// # Returns
    ///
    /// A `Result` containing the new `_DigitalIn` instance, or a `DigitalInError` if initialization fails.
    ///
    /// # Errors
    ///
    /// - `DigitalInError::InvalidPeripheral`: If per parameter is not capable of transforming into an AnyIOPin,
    ///   or pin has already been used for another driver.
    /// - `DigitalInError::CannotSetPinAsInput`: If the per parameter is not capable of soportin input
    /// - `DigitalInError::CannotSetPullForPin`: If the pin driver is unable to support a setting of the pull
    pub(crate) fn new(
        timer_driver: TimerDriver,
        per: Peripheral,
        notifier: Option<Notifier>,
    ) -> Result<DigitalIn, DigitalInError> {
        Ok(DigitalIn {
            inner: SharableRef::new_sharable(_DigitalIn::new(timer_driver, per, notifier)?),
        })
    }
}

impl<'a> InterruptDriver<'a> for DigitalIn<'a> {
    fn update_interrupt(&mut self) -> Result<(), Esp32FrameworkError> {
        self.inner
            .deref_mut()
            ._update_interrupt()
            .map_err(Esp32FrameworkError::DigitalIn)
    }

    fn get_updater(&self) -> Box<dyn InterruptDriver<'a> + 'a> {
        Box::new(Self {
            inner: self.inner.clone(),
        })
    }
}

impl From<TimerDriverError> for DigitalInError {
    fn from(value: TimerDriverError) -> Self {
        DigitalInError::TimerDriverError(value)
    }
}

/// Maps an error to a `DigitalInError` for enable disable errors
///
/// # Arguments
///
/// * `err` - The error to translate.
///
/// # Returns
///
/// A `DigitalInError` variant representing the translated error:
/// - `DigitalInError::StateAlreadySet`.
/// - `DigitalInError::InvalidPin`.
impl DigitalInError {
    fn from_enable_disable_errors(err: EspError) -> DigitalInError {
        match err.code() {
            ESP_ERR_INVALID_STATE => DigitalInError::StateAlreadySet,
            _ => DigitalInError::InvalidPin,
        }
    }
}

impl InterruptType {
    /// Converts the `Interrupt type`, into the corresponding `SvcInterruptType`.
    ///
    /// # Returns
    ///
    /// A `SvcInterruptType` instance.
    fn to_svc(self) -> SvcInterruptType {
        match self {
            InterruptType::PosEdge => SvcInterruptType::PosEdge,
            InterruptType::NegEdge => SvcInterruptType::NegEdge,
            InterruptType::AnyEdgeNextEdgeIsPos => SvcInterruptType::PosEdge,
            InterruptType::AnyEdgeNextEdgeIsNeg => SvcInterruptType::NegEdge,
            InterruptType::LowLevel => SvcInterruptType::LowLevel,
            InterruptType::HighLevel => SvcInterruptType::HighLevel,
        }
    }

    /// Gets the corresponding `Level` according to Self.
    ///
    /// # Returns
    ///
    /// A `Level` instance.
    fn get_level(&self) -> Level {
        match self {
            InterruptType::PosEdge => Level::High,
            InterruptType::NegEdge => Level::Low,
            InterruptType::AnyEdgeNextEdgeIsPos => Level::High,
            InterruptType::AnyEdgeNextEdgeIsNeg => Level::Low,
            InterruptType::LowLevel => Level::Low,
            InterruptType::HighLevel => Level::High,
        }
    }
}<|MERGE_RESOLUTION|>--- conflicted
+++ resolved
@@ -217,14 +217,6 @@
         &mut self,
         interrupt_type: InterruptType,
     ) -> Result<(), DigitalInError> {
-<<<<<<< HEAD
-        if self.debounce_ms.is_some() {
-            if let InterruptType::AnyEdge = interrupt_type {
-                return Err(DigitalInError::CannotSetDebounceOnAnyEdgeInterruptType);
-            }
-        }
-=======
->>>>>>> 52b82a31
         self.interrupt_type = Some(interrupt_type);
         self.pin_driver
             .set_interrupt_type(interrupt_type.to_svc())
