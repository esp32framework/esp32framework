use esp_idf_svc::hal::{delay::BLOCK, uart::{config, UartDriver, UART0, UART1}, units::Hertz};
use crate::microcontroller_src::peripherals::Peripheral;
use esp_idf_svc::hal::gpio::{Gpio0, Gpio1};

use super::micro_to_ticks;


const DEFAULT_BAUDRATE: u32 = 115_200;

#[derive(Debug)]
pub enum UARTError{
    InvalidPin,
    InvalidUartNumber,
    WriteError,
    ReadError,
    InvalidBaudrate
}

pub enum StopBit {
    One,
    OnePointFive,
    Two,
}

pub enum Parity{
    Even,
    Odd,
    None,
}

pub struct UART<'a> {
    driver: UartDriver<'a>,
}

impl <'a>UART<'a> {
    pub fn new(tx: Peripheral, rx: Peripheral, uart_peripheral: Peripheral, baudrate: u32, parity: Parity, stopbit: StopBit) -> Result<UART<'a>, UARTError > {
        let rx_peripheral = rx.into_any_io_pin().map_err(|_| UARTError::InvalidPin)?;
        let tx_peripheral = tx.into_any_io_pin().map_err(|_| UARTError::InvalidPin)?;
        let config = set_config(baudrate, parity, stopbit)?;

        let driver = match uart_peripheral {
            Peripheral::Uart(0) => {UartDriver::new(
                unsafe{ UART0::new()},
                tx_peripheral,
                rx_peripheral,
                Option::<Gpio0>::None,
                Option::<Gpio1>::None,
                &config,
            ).unwrap()},
<<<<<<< HEAD
            Peripheral::UART(1) => {
=======
            Peripheral:: Uart(1) => {
>>>>>>> a1c1f53a
                UartDriver::new(
                    unsafe{ UART1::new()},
                    tx_peripheral,
                    rx_peripheral,
                    Option::<Gpio0>::None,
                    Option::<Gpio1>::None,
                    &config,
                ).unwrap()
            },
            _ => return Err(UARTError::InvalidUartNumber),
        };
        
        Ok(UART{driver})
    }
    
    /// Returns a UART with default baud rate of 115200 Hz, none parity and one bit stop bit.
    pub fn default(tx: Peripheral, rx: Peripheral, uart_peripheral: Peripheral) -> Result<UART<'a>, UARTError > {
        UART::new(tx,rx,uart_peripheral, DEFAULT_BAUDRATE, Parity::None, StopBit::One)
    }
    
    /// Write multiple bytes from a slice. Returns how many bytes were written or an error 
    /// if the write operation fails.
    pub fn write(&mut self, bytes_to_write: &[u8]) -> Result<usize, UARTError> {
        self.driver.write(bytes_to_write).map_err(|_| UARTError::WriteError)
    }

    /// Reads from the UART buffer without a timeout. This means that the function will be blocking 
    /// until the buffer passed gets full. If the buffer never gets full, the function will never return.
    pub fn read(&mut self, buffer: &mut [u8]) -> Result<usize, UARTError> {
        self.driver.read(buffer, BLOCK).map_err(|_| UARTError::ReadError)
    }

    /// Reads from the UART buffer with a timeout in us (microsec). The function will return once the timeout is reached or the buffer is full.
    pub fn read_with_timeout(&mut self, buffer: &mut [u8], timeout_us: u32) -> Result<usize, UARTError> {
        let timeout: u32 = micro_to_ticks(timeout_us);
        self.driver.read(buffer, timeout).map_err(|_| UARTError::ReadError)
    }
}

fn set_config(baudrate: u32, parity: Parity, stopbit: StopBit) -> Result<config::Config, UARTError >{
    let bd = baudrate_to_hertz(baudrate)?;
    let mut config = config::Config::new().baudrate(bd);
    config = match parity {
        Parity::Even => config.parity_even(),
        Parity::Odd => config.parity_odd(),
        Parity::None => config.parity_none(),
    };
    config = match stopbit {
        StopBit::One => config.stop_bits(config::StopBits::STOP1),
        StopBit::OnePointFive => config.stop_bits(config::StopBits::STOP1P5),
        StopBit::Two => config.stop_bits(config::StopBits::STOP2),
    };
    Ok(config)
}

fn baudrate_to_hertz(baudrate: u32) -> Result<Hertz, UARTError> {
    match baudrate{
        110 => Ok(Hertz(110)),
        300 => Ok(Hertz(300)),
        600 => Ok(Hertz(600)),
        1200 => Ok(Hertz(1200)),
        2400 => Ok(Hertz(2400)),
        4800 => Ok(Hertz(4800)),
        9600 => Ok(Hertz(9600)),
        14400 => Ok(Hertz(14400)),
        19200 => Ok(Hertz(19200)),
        38400 => Ok(Hertz(38400)),
        57600 => Ok(Hertz(57600)),
        115200 => Ok(Hertz(115200)),
        128000 => Ok(Hertz(128000)),
        256000 => Ok(Hertz(256000)),
        460800 => Ok(Hertz(460800)),
        921600 => Ok(Hertz(921600)),
        1843200 => Ok(Hertz(1843200)),
        3686400 => Ok(Hertz(3686400)),
        _ => Err(UARTError::InvalidBaudrate),
    }
}<|MERGE_RESOLUTION|>--- conflicted
+++ resolved
@@ -47,11 +47,7 @@
                 Option::<Gpio1>::None,
                 &config,
             ).unwrap()},
-<<<<<<< HEAD
             Peripheral::UART(1) => {
-=======
-            Peripheral:: Uart(1) => {
->>>>>>> a1c1f53a
                 UartDriver::new(
                     unsafe{ UART1::new()},
                     tx_peripheral,
