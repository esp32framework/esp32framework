use esp_idf_svc::hal::{
    gpio::{Gpio0, Gpio1},
    delay::BLOCK, 
    uart::{config, UartDriver, UART0, UART1}, 
    units::Hertz
};
use crate::{
    microcontroller_src::peripherals::{Peripheral, PeripheralError}, 
    utils::auxiliary::micro_to_ticks
};

const DEFAULT_BAUDRATE: u32 = 115_200;

/// Error types related to UART operations.
#[derive(Debug)]
pub enum UARTError {
    DriverError,
    InvalidBaudrate,
    InvalidPin,
    InvalidUartNumber,
    ReadError,
<<<<<<< HEAD
    InvalidBaudrate,
    InvalidPeripheral(PeripheralError)
=======
    WriteError,
>>>>>>> f4a12215
}

/// Represents the stop bit settings for UART communication.
pub enum StopBit {
    One,
    OnePointFive,
    Two,
}

/// Represents the parity settings for UART communication.
pub enum Parity{
    Even,
    Odd,
    None,
}

/// A UART (Universal Asynchronous Receiver Transmitter) driver to handle serial communications.
pub struct UART<'a> {
    driver: UartDriver<'a>,
}

impl <'a>UART<'a> {
    /// Creates a new UART driver.
    ///
    /// # Arguments
    ///
    /// - `tx`: The peripheral pin connected to TX.
    /// - `rx`: The peripheral pin connected to RX.
    /// - `uart_peripheral`: The UART peripheral to use.
    /// - `baudrate`: The desired baud rate in bits per second.
    /// - `parity`: The desired parity configuration.
    /// - `stopbit`: The desired stop bit configuration.
    ///
    /// # Returns
    ///
    /// A `Result` containing the new `UART` instance, or a `UARTError` if the
    /// initialization fails.
    ///
    /// # Errors
    ///
    /// - `UARTError::InvalidPin`: If either the TX or RX pins cannot be converted to IO pins.
    /// - `UARTError::InvalidUartNumber`: If an unsupported UART peripheral is selected.
    /// - `UARTError::DriverError`: If there is an error initializing the driver.
    pub fn new(tx: Peripheral, rx: Peripheral, uart_peripheral: Peripheral, baudrate: u32, parity: Parity, stopbit: StopBit) -> Result<UART<'a>, UARTError > {
        let rx_peripheral = rx.into_any_io_pin().map_err(UARTError::InvalidPeripheral)?;
        let tx_peripheral = tx.into_any_io_pin().map_err(UARTError::InvalidPeripheral)?;
        let config = set_config(baudrate, parity, stopbit)?;

        let driver = match uart_peripheral {
            Peripheral::Uart(0) => {UartDriver::new(
                unsafe{ UART0::new()},
                tx_peripheral,
                rx_peripheral,
                Option::<Gpio0>::None,
                Option::<Gpio1>::None,
                &config,
            ).map_err(|_| UARTError::DriverError)?},
            Peripheral::Uart(1) => {
                UartDriver::new(
                    unsafe{ UART1::new()},
                    tx_peripheral,
                    rx_peripheral,
                    Option::<Gpio0>::None,
                    Option::<Gpio1>::None,
                    &config,
                ).map_err(|_| UARTError::DriverError)?
            },
            _ => return Err(UARTError::InvalidUartNumber),
        };
        
        Ok(UART{driver})
    }
    
    /// Creates a UART driver with default baudrate of 115200 Hz, none parity and one bit stop bit.
    ///
    /// # Arguments
    ///
    /// - `tx`: The peripheral pin connected to TX.
    /// - `rx`: The peripheral pin connected to RX.
    /// - `uart_peripheral`: The UART peripheral to use.
    ///
    /// # Returns
    ///
    /// A `Result` containing the new `UART` instance, or a `UARTError` if the
    /// initialization fails.
    ///
    /// # Errors
    ///
    /// - `UARTError::InvalidPin`: If either the TX or RX pins cannot be converted to IO pins.
    /// - `UARTError::InvalidUartNumber`: If an unsupported UART peripheral is selected.
    /// - `UARTError::DriverError`: If there is an error initializing the driver.
    pub fn default(tx: Peripheral, rx: Peripheral, uart_peripheral: Peripheral) -> Result<UART<'a>, UARTError > {
        UART::new(tx,rx,uart_peripheral, DEFAULT_BAUDRATE, Parity::None, StopBit::One)
    }
    
    /// Write multiple bytes from a slice. Returns how many bytes were written or an error 
    /// if the write operation fails.
    ///
    /// # Arguments
    ///
    /// - `bytes_to_write`: A slice of bytes to write.
    ///
    /// # Returns
    ///
    /// A `Result` with the size of the write data if the operation completed successfully, or 
    /// an `UARTError` if it fails.
    ///
    /// # Errors
    ///
    /// - `UARTError::WriteError`: If the write operation failed.
    pub fn write(&mut self, bytes_to_write: &[u8]) -> Result<usize, UARTError> {
        self.driver.write(bytes_to_write).map_err(|_| UARTError::WriteError)
    }

    /// Reads from the UART buffer without a timeout. This means that the function will be blocking 
    /// until the buffer passed gets full. If the buffer never gets full, the function will never return.
    ///
    /// # Arguments
    ///
    /// - `buffer`: A mutable slice of bytes to store the read data.
    ///
    /// # Returns
    ///
    /// A `Result` with the size of the read data if the operation completed successfully, or 
    /// an `UARTError` if it fails.
    ///
    /// # Errors
    ///
    /// - `UARTError::ReadError`: If the read operation failed.
    pub fn read(&mut self, buffer: &mut [u8]) -> Result<usize, UARTError> {
        self.driver.read(buffer, BLOCK).map_err(|_| UARTError::ReadError)
    }

    /// Reads from the UART buffer with a timeout in us (microsec). The function will
    /// return once the timeout is reached or the buffer is full.
    ///
    /// # Arguments
    ///
    /// - `buffer`: A mutable slice of bytes to store the read data.
    ///
    /// # Returns
    ///
    /// A `Result` with the size of the read data if the operation completed successfully, or 
    /// an `UARTError` if it fails.
    ///
    /// # Errors
    ///
    /// - `UARTError::ReadError`: If the read operation failed.
    pub fn read_with_timeout(&mut self, buffer: &mut [u8], timeout_us: u32) -> Result<usize, UARTError> {
        let timeout: u32 = micro_to_ticks(timeout_us);
        self.driver.read(buffer, timeout).map_err(|_| UARTError::ReadError)
    }
}

/// Sets up the UART configuration based on the given parameters.
///
/// # Arguments
///
/// - `baudrate`: The desired baud rate in bits per second.
/// - `parity`: The desired parity configuration.
/// - `stopbit`: The desired stop bit configuration.
///
/// # Returns
///
/// A `Result` containing a config::Config if successful  or an `UARTError` if it fails.
///
/// # Errors
///
/// - `UARTError::BaudrateConversionError`: If there's an issue converting the baudrate to Hz.
fn set_config(baudrate: u32, parity: Parity, stopbit: StopBit) -> Result<config::Config, UARTError >{
    let bd = baudrate_to_hertz(baudrate)?;
    let mut config = config::Config::new().baudrate(bd);
    config = match parity {
        Parity::Even => config.parity_even(),
        Parity::Odd => config.parity_odd(),
        Parity::None => config.parity_none(),
    };
    config = match stopbit {
        StopBit::One => config.stop_bits(config::StopBits::STOP1),
        StopBit::OnePointFive => config.stop_bits(config::StopBits::STOP1P5),
        StopBit::Two => config.stop_bits(config::StopBits::STOP2),
    };
    Ok(config)
}

/// Converts a baudrate value to its corresponding Hertz frequency.
/// 
/// # Parameters
///
/// * `baudrate`: The input baudrate value.
///
/// # Returns
/// 
/// A `Result` containing a Hertz(freq) if successful  or an `UARTError` if it fails.
///
/// # Errors
///
/// - `UARTError::InvalidBaudrate`: If there's an issue converting the baudrate to Hz.
fn baudrate_to_hertz(baudrate: u32) -> Result<Hertz, UARTError> {
    match baudrate{
        110 => Ok(Hertz(110)),
        300 => Ok(Hertz(300)),
        600 => Ok(Hertz(600)),
        1200 => Ok(Hertz(1200)),
        2400 => Ok(Hertz(2400)),
        4800 => Ok(Hertz(4800)),
        9600 => Ok(Hertz(9600)),
        14400 => Ok(Hertz(14400)),
        19200 => Ok(Hertz(19200)),
        38400 => Ok(Hertz(38400)),
        57600 => Ok(Hertz(57600)),
        115200 => Ok(Hertz(115200)),
        128000 => Ok(Hertz(128000)),
        256000 => Ok(Hertz(256000)),
        460800 => Ok(Hertz(460800)),
        921600 => Ok(Hertz(921600)),
        1843200 => Ok(Hertz(1843200)),
        3686400 => Ok(Hertz(3686400)),
        _ => Err(UARTError::InvalidBaudrate),
    }
}<|MERGE_RESOLUTION|>--- conflicted
+++ resolved
@@ -16,15 +16,11 @@
 pub enum UARTError {
     DriverError,
     InvalidBaudrate,
+    InvalidPeripheral(PeripheralError),
     InvalidPin,
     InvalidUartNumber,
     ReadError,
-<<<<<<< HEAD
-    InvalidBaudrate,
-    InvalidPeripheral(PeripheralError)
-=======
     WriteError,
->>>>>>> f4a12215
 }
 
 /// Represents the stop bit settings for UART communication.
