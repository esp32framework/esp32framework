--- conflicted
+++ resolved
@@ -126,46 +126,6 @@
         Ok(total / (times as f32))
     }
 
-<<<<<<< HEAD
-/// Reads "times", collects the values as a `Vec<String>` and applies the provided closure to this vector.
-///
-/// Returns the result of the closure on success. Returns an error if the key is not found or if any value
-/// cannot be read.
-///
-/// # Parameters
-///
-/// * `data_reader`: A mutable reference to an object implementing the `READER` trait.
-/// * `operation_key`: The key to search for in the parsed data.
-/// * `times`: The number of times to perform the read and collect operation.
-/// * `ms_between_reads`: The number of milliseconds between each read operation.
-/// * `execute_closure`: A closure that takes a vector of string values and returns the final result.
-///
-/// # Returns
-///
-/// A `Result` containing the computed aggregate result if the operation completed
-/// successfully, or a `SerialError` if it fails.
-///
-/// # Errors
-///
-/// - `SerialError::ErrorInReadValue`: Thrown when the operation key is not found in any of the parsed data.
-pub fn read_n_times_and_aggregate<C, T>(
-    data_reader: &mut impl READER,
-    operation_key: String,
-    times: usize,
-    ms_between_reads: u32,
-    execute_closure: C,
-) -> Result<T, SerialError>
-where
-    C: Fn(Vec<String>) -> T,
-{
-    let mut read_values: Vec<String> = vec![];
-    for _ in 0..times {
-        let mut parsed_data: HashMap<String, String> = data_reader.read_and_parse();
-        match parsed_data.remove(&operation_key) {
-            Some(data) => {
-                println!("{:?}", data);
-                read_values.push(data);
-=======
     /// Reads "times", collects the values as a `Vec<String>` and applies the provided closure to this vector.
     ///
     /// Returns the result of the closure on success. Returns an error if the key is not found or if any value
@@ -206,53 +166,12 @@
                     read_values.push(data.clone());
                 }
                 None => return Err(SerialError::ErrorInReadValue),
->>>>>>> f0470015
             }
             FreeRtos::delay_ms(ms_between_reads);
         }
         Ok(execute_closure(read_values))
     }
 
-<<<<<<< HEAD
-/// Loops indefinitely, checking the condition for each read. If the condition is met, `execute_closure`
-/// is called with the parsed data.
-///
-/// Returns an error if the key is not found or if there is an issue reading the data.
-/// Note: The function runs indefinitely, ensure that `condition_closure` eventually returns `true`.
-///
-/// # Parameters
-///
-/// * `data_reader`: A mutable reference to an object implementing the `READER` trait.
-/// * `operation_key`: The key to search for in the parsed data.
-/// * `ms_between_reads`: The number of milliseconds between each read operation.
-/// * `condition_closure`: A closure that takes a string value and returns a boolean.
-/// * `execute_closure`: A closure that takes a HashMap of strings and performs some action.
-///
-/// # Returns
-///
-/// A `Result` with Ok if the operation completed successfully, or a `SerialError` if it fails.
-///
-/// # Errors
-///
-/// - `SerialError::ErrorInReadValue`: Thrown when the operation key is not found in any of the parsed data.
-pub fn execute_when_true<C1, C2>(
-    data_reader: &mut impl READER,
-    operation_key: String,
-    ms_between_reads: u32,
-    condition_closure: C1,
-    execute_closure: C2,
-) -> Result<(), SerialError>
-where
-    C1: Fn(String) -> bool,
-    C2: Fn(HashMap<String, String>),
-{
-    loop {
-        let mut parsed_data: HashMap<String, String> = data_reader.read_and_parse();
-        match parsed_data.remove(&operation_key) {
-            Some(data) => {
-                if condition_closure(data) {
-                    execute_closure(parsed_data);
-=======
     /// Loops indefinitely, checking the condition for each read. If the condition is met, `execute_closure`
     /// is called with the parsed data.
     ///
@@ -292,7 +211,6 @@
                     if condition_closure(data.clone()) {
                         execute_closure(parsed_data);
                     }
->>>>>>> f0470015
                 }
                 None => return Err(SerialError::ErrorInReadValue),
             }
