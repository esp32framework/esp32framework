--- conflicted
+++ resolved
@@ -16,11 +16,6 @@
 /// Error types related to I2C operations.
 #[derive(Debug)]
 pub enum I2CError {
-<<<<<<< HEAD
-    Temp,
-    PeripheralError(PeripheralError),
-=======
->>>>>>> f4a12215
     BufferTooSmall,
     DriverError,
     ErrorInReadValue,
@@ -28,6 +23,7 @@
     InvalidPeripheral,
     InvalidPin,
     NoMoreHeapMemory,
+    PeripheralError(PeripheralError),
     Temp,
     TimeoutError,
 }
