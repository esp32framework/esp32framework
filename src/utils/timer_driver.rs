--- conflicted
+++ resolved
@@ -381,7 +381,6 @@
             next_child: 0,
         })
     }
-<<<<<<< HEAD
 
     pub async fn delay(&mut self, mili: u32)->Result<(), TimerDriverError>{
         let notif = Notification::new();
@@ -393,7 +392,4 @@
         self.inner.deref_mut().enable(delay_id)?;
         Ok(notif.wait().await)
     }
-}
-=======
-}
->>>>>>> 4089c90e
+}