--- conflicted
+++ resolved
@@ -1,16 +1,9 @@
 use std::{cell::{Ref, RefCell, RefMut}, ops::Deref, sync::Arc, rc::Rc};
-<<<<<<< HEAD
-use esp_idf_svc::{hal::{delay::BLOCK, task::queue::Queue}, sys::{EspError, configTICK_RATE_HZ}};
-use esp_idf_svc::sys::TickType_t;
+use esp_idf_svc::{hal::{delay::BLOCK, task::queue::Queue}, sys::{TickType_t,EspError, configTICK_RATE_HZ}};
 
 pub type SharableRef<T> = Rc<RefCell<T>>;
-=======
-use esp_idf_svc::{hal::{delay::BLOCK, task::queue::Queue}, sys::{TickType_t,EspError, configTICK_RATE_HZ}};
-
-pub type SharableRef<T> = Rc<RefCell<T>>;
 
 /// Error types related to ISR queue operations.
->>>>>>> 4089c90e
 #[derive(Debug)]
 pub enum ISRQueueError {
     Timeout,
@@ -58,12 +51,13 @@
     }
 }
 
-/// A queue that wraps its contents in an `Arc<Queue<T>>` for shared ownership.
+/// A queue that wraper for a Queue in an `Arc<Queue<T>>` for shared ownership, in order to share data.
 #[derive(Clone)]
 pub struct ISRQueue<T: Copy>{
     q: Arc<Queue<T>>
 }
 
+/// A wrapper of `ISRQueue` to share Vec<u8> easily.
 #[derive(Clone)]
 pub struct ISRByteArrayQueue{
     q: ISRQueue<Option<u8>>
@@ -84,55 +78,8 @@
     }
 }
 
-<<<<<<< HEAD
 impl <T:Copy> ISRQueueTrait<T> for ISRQueue<T>{
     fn send_timeout(&mut self,item: T, micro: u32)-> Result<(), ISRQueueError> {
-=======
-    /// Sends an item to the queue, blocking until space is available.
-    ///
-    /// # Arguments
-    ///
-    /// * `item` - The item to send to the queue.
-    pub fn send(&mut self, item: T){
-        self.send_timeout(item, BLOCK).unwrap()
-    }
-    
-    /// Attempts to send an item to the queue without blocking.
-    ///
-    /// # Arguments
-    ///
-    /// * `item` - The item to attempt sending to the queue.
-    ///
-    /// # Returns
-    ///
-    /// A `Result` with Ok if the read operation completed successfully, or an 
-    /// `ISRQueueError` if it fails.
-    /// 
-    ///  # Errors
-    ///
-    /// - `ISRQueueError::Timeout`: If the operation fails.
-    pub fn try_send(&mut self, item: T) -> Result<(), ISRQueueError>{
-        self.send_timeout(item, 0)
-    }
-
-    /// Attempts to send an item to the queue blocking until space is available or a 
-    /// timeout occurs.
-    ///
-    /// # Arguments
-    ///
-    /// * `item` - The item to attempt sending to the queue.
-    /// * `micro` - The maximum duration to wait in microseconds.
-    ///
-    /// # Returns
-    ///
-    /// A `Result` with Ok if the read operation completed successfully, or an 
-    /// `ISRQueueError` if it fails.
-    /// 
-    ///  # Errors
-    ///
-    /// - `ISRQueueError::Timeout`: If the operation exceeded the specified timeout.
-    pub fn send_timeout(&mut self,item: T, micro: u32)-> Result<(), ISRQueueError> {
->>>>>>> 4089c90e
         match self.q.send_back(item, micro_to_ticks(micro)) {
             Ok(_) => Ok(()), 
             Err(_) => Err(ISRQueueError::Timeout)
@@ -147,23 +94,21 @@
     }
 }
 
-<<<<<<< HEAD
 impl ISRByteArrayQueue{
+    /// Creates a new empty `ISRByteArrayQueue` with the given initial capacity, capable of holding 32 * size bytes.
+    ///
+    /// # Arguments
+    ///
+    /// * `size` - The initial capacity of the queue.
+    ///
+    /// # Returns
+    ///
+    /// A new `ISRByteArrayQueue` instance.
     pub fn new(size: usize)-> Self{
         Self { q: ISRQueue::new(size * 2^5) }
-=======
-    /// Receives an item from the front of the queue, blocking until an item is available.
-    ///
-    /// # Returns
-    ///
-    /// The received item from the queue.
-    pub fn receive(&mut self) -> T {
-        self.receive_timeout(BLOCK).unwrap()
->>>>>>> 4089c90e
-    }
-}
-
-<<<<<<< HEAD
+    }
+}
+
 impl ISRQueueTrait<Vec<u8>> for ISRByteArrayQueue{
     fn send_timeout(&mut self, item: Vec<u8>, micro: u32)-> Result<(), ISRQueueError> {
         for byte in item{
@@ -176,21 +121,32 @@
         let mut byte_vec = vec![];
         while let Some(byte) = self.q.receive_timeout(micro)?{
             byte_vec.push(byte)
-=======
-    
-    /// Attempts to receive an item from the front of the queue without blocking.
-    ///
-    /// # Returns
-    ///
-    /// The item if it was successfully received or an `ISRQueueError` if it fails.
-    /// 
-    /// # Errors
-    /// 
-    /// - `ISRQueueError::Empty`: if there were no items available in the queue.
-    pub fn try_recv(&mut self) -> Result<T, ISRQueueError> {
-        self.receive_timeout(0).map_err(|_| ISRQueueError::Empty)
-    }
-
+        }
+        Ok(byte_vec)
+    }
+}
+
+pub trait ISRQueueTrait<T>{
+    
+    /// Attempts to send an item to the queue blocking until space is available or a 
+    /// timeout occurs.
+    ///
+    /// # Arguments
+    ///
+    /// * `item` - The item to attempt sending to the queue.
+    /// * `micro` - The maximum duration to wait in microseconds.
+    ///
+    /// # Returns
+    ///
+    /// A `Result` with Ok if the read operation completed successfully, or an 
+    /// `ISRQueueError` if it fails.
+    /// 
+    ///  # Errors
+    ///
+    /// - `ISRQueueError::Timeout`: If the operation exceeded the specified timeout.
+    fn send_timeout(&mut self, item: T, micro: u32)-> Result<(), ISRQueueError>;
+  
+    
     /// Receives an item from the front of the queue, blocking until an item is 
     /// available or a timeout occurs.
     ///
@@ -205,32 +161,53 @@
     /// # Errors
     /// 
     /// - `ISRQueueError::Timeout`: if the timeout occurred before an item became available.
-    pub fn receive_timeout(&mut self, micro: u32)-> Result<T, ISRQueueError> {
-        match self.q.recv_front(micro_to_ticks(micro)){
-            Some((item, _)) => Ok(item), 
-            None => Err(ISRQueueError::Timeout)
->>>>>>> 4089c90e
-        }
-        Ok(byte_vec)
-    }
-}
-
-pub trait ISRQueueTrait<T>{
-    fn send_timeout(&mut self, item: T, micro: u32)-> Result<(), ISRQueueError>;
     fn receive_timeout(&mut self, micro: u32)-> Result<T, ISRQueueError>;
 
+    /// Sends an item to the queue, blocking until space is available.
+    ///
+    /// # Arguments
+    ///
+    /// * `item` - The item to send to the queue.
     fn send(&mut self, item: T){
         self.send_timeout(item, BLOCK).unwrap()
     }
     
+    /// Attempts to send an item to the queue without blocking.
+    ///
+    /// # Arguments
+    ///
+    /// * `item` - The item to attempt sending to the queue.
+    ///
+    /// # Returns
+    ///
+    /// A `Result` with Ok if the read operation completed successfully, or an 
+    /// `ISRQueueError` if it fails.
+    /// 
+    ///  # Errors
+    ///
+    /// - `ISRQueueError::Timeout`: If the operation fails.
     fn try_send(&mut self, item: T) -> Result<(), ISRQueueError>{
         self.send_timeout(item, 0).map_err(|_| ISRQueueError::Empty)
     }
 
+    /// Receives an item from the front of the queue, blocking until an item is available.
+    ///
+    /// # Returns
+    ///
+    /// The received item from the queue.
     fn receive(&mut self) -> T {
         self.receive_timeout(BLOCK).unwrap()
     }
-
+    
+    /// Attempts to receive an item from the front of the queue without blocking.
+    ///
+    /// # Returns
+    ///
+    /// The item if it was successfully received or an `ISRQueueError` if it fails.
+    /// 
+    /// # Errors
+    /// 
+    /// - `ISRQueueError::Empty`: if there were no items available in the queue.
     fn try_recv(&mut self) -> Result<T, ISRQueueError> {
         self.receive_timeout(0).map_err(|_| ISRQueueError::Empty)
     }
