--- conflicted
+++ resolved
@@ -23,8 +23,6 @@
     I2c(I2CError),
     TimerDriver(TimerDriverError),
     Uart(UARTError),
-<<<<<<< HEAD
-    Ble(BleError),
     Wifi(WifiError)
 }
 
@@ -47,7 +45,4 @@
             _  => AdcDriverError::Code(value.code(), value.to_string()),
         }
     }
-=======
-    Wifi(WifiError),
->>>>>>> f4a12215
 }