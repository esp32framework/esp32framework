<<<<<<< HEAD

=======
>>>>>>> f4a12215
use esp32framework::Microcontroller;

const SERVICE_UUID: u16 = 0x0101;

fn main(){
    let mut micro = Microcontroller::new();
    let mut client = micro.ble_client().unwrap();
    let device = client.find_device_with_service(None, &esp32framework::ble::BleId::FromUuid16(SERVICE_UUID)).unwrap();

    client.connect_to_device(device).unwrap();
    micro.wait_for_updates(None).unwrap();
}
<|MERGE_RESOLUTION|>--- conflicted
+++ resolved
@@ -1,16 +1,10 @@
-<<<<<<< HEAD
-
-=======
->>>>>>> f4a12215
-use esp32framework::Microcontroller;
-
-const SERVICE_UUID: u16 = 0x0101;
-
-fn main(){
-    let mut micro = Microcontroller::new();
-    let mut client = micro.ble_client().unwrap();
-    let device = client.find_device_with_service(None, &esp32framework::ble::BleId::FromUuid16(SERVICE_UUID)).unwrap();
-
-    client.connect_to_device(device).unwrap();
-    micro.wait_for_updates(None).unwrap();
-}
+use esp32framework::Microcontroller;
+
+fn main(){
+    let mut micro = Microcontroller::new();
+    let mut timer = micro.get_timer_driver().unwrap();
+    timer.interrupt_after(2000000, || {println!("el timer esta bien")});
+    timer.enable().unwrap();
+
+    micro.wait_for_updates(None).unwrap();
+}