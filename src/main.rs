--- conflicted
+++ resolved
@@ -1,17 +1,3 @@
-<<<<<<< HEAD
-use config::StopBits;
-use esp_idf_svc::{
-    hal::{delay::FreeRtos, gpio, peripherals::Peripherals, prelude::*, uart::*},
-    sys::configTICK_RATE_HZ,
-};
-
-const BUFFER_SIZE: usize = 10;
-// To get a 1 second timeout we need to get how many ticks we need according to the constant configTICK_RATE_HZ
-const TIMEOUT: u32 = (configTICK_RATE_HZ as u64) as u32;
-
-fn main() {
-    esp_idf_svc::hal::sys::link_patches();
-=======
 use esp32framework::Microcontroller;
 
 fn main() {
@@ -19,40 +5,13 @@
 
     // WIFI scan
     let mut wifi = micro.get_wifi_driver().unwrap();
->>>>>>> 4e09af61
-
     let resutls = micro.block_on(wifi.scan()).unwrap();
 
-<<<<<<< HEAD
-    println!("Starting UART loopback test");
-    let config = config::Config::new()
-        .baudrate(Hertz(115_200))
-        .parity_none()
-        .stop_bits(StopBits::STOP1);
-    let uart = UartDriver::new(
-        peripherals.uart1,
-        tx,
-        rx,
-        Option::<gpio::Gpio0>::None,
-        Option::<gpio::Gpio1>::None,
-        &config,
-    )
-    .unwrap();
-
-    loop {
-        let mut buffer: [u8; BUFFER_SIZE] = [0; 10];
-        let _ = uart.read(&mut buffer, TIMEOUT);
-        if buffer.iter().any(|&x| x > 0) {
-            uart.write(&buffer).unwrap();
-        }
-        FreeRtos::delay_ms(1000);
-=======
     for acces_point in resutls.iter() {
         println!("SSID: {:?}", acces_point.ssid);
         println!("Auth: {:?}", acces_point.authentication_method);
         println!("Signal: {:?}", acces_point.signal_strength);
         println!("-----------------------------------------");
->>>>>>> 4e09af61
     }
 
     println!("End of example");
