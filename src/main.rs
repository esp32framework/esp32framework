--- conflicted
+++ resolved
@@ -1,171 +1,94 @@
-<<<<<<< HEAD
-use esp32framework::{Microcontroller, ble::{ble_client::BleClient, BleId}};
-use esp32_nimble::{BLEAdvertisementData, BLEDevice, DescriptorProperties, NimbleProperties};
-// fn main(){
-//     let mut micro = Microcontroller::new();
-	
-//     let ble_device = BLEDevice::take();
-//     let mut client = BleClient::new(ble_device);
-//     client.connect_to_device_of_name(None, "Galaxy S10e".to_string()).unwrap();
-	
-//     println!("Connected");
-//     micro.wait_for_updates(Some(2000));
-//     client.prueba();
-//     micro.wait_for_updates(None)
-// }
-
-
-use bstr::ByteSlice;
-=======
-
-use esp32framework::{ble::{ble_client::BleClient, BleId, Characteristic, Descriptor, Service, StandarCharacteristicId, StandarServiceId}, Microcontroller};
-use esp32_nimble::BLEDevice;
-
-fn main(){
-	let mut micro = Microcontroller::new();
-
-	// IDs
-	let service_id = BleId::StandardService(StandarServiceId::EnvironmentalSensing);
-	let char_id = BleId::StandarCharacteristic(StandarCharacteristicId::ActivityGoal);
-	let desc_id = BleId::FromUuid16(32);
-
-	// Descriptor
-	let mut desc = Descriptor::new(desc_id, vec![0x0, 0x1]);
-	desc.readeable(true);
-
-	// Characteristic
-	let mut characteristic: Characteristic = Characteristic::new(char_id, vec![]);
-	characteristic.readeable(true).indicatable(true);
-  	characteristic.add_descriptor(desc);
-
-	// Service
-	let mut service = Service::new(&service_id, vec![]).unwrap();
-	service.add_characteristic(characteristic);
-	let services = vec![service];
-  
-  
-  
-	let mut server = micro.ble_server("Server".to_string(), &services);
-	server.start();
-	loop {
-		micro.wait_for_updates(Some(1000));
-	}
-}
-
-
-/*
-use esp32_nimble::{BLEAdvertisementData, BLEDevice, DescriptorProperties, NimbleProperties};
->>>>>>> 2b2ad2ad
-use esp32_nimble::{utilities::BleUuid, uuid128, BLEClient};
-use esp_idf_svc::hal::{
-  delay::FreeRtos, prelude::Peripherals, task::block_on, timer::{TimerConfig, TimerDriver}
-};
-
-fn main() {
-<<<<<<< HEAD
-	esp_idf_svc::sys::link_patches();
-	esp_idf_svc::log::EspLogger::initialize_default();
-  
-	let device = BLEDevice::take();
-	let ble_advertising = device.get_advertising();
-  
-	let server = device.get_server();
-	server.on_connect(|server, desc| {
-	  ::log::info!("Client connected: {:?}", desc);
-  
-		if server.connected_count() < (esp_idf_svc::sys::CONFIG_BT_NIMBLE_MAX_CONNECTIONS as _) {
-			::log::info!("Multi-connect support: start advertising");
-			ble_advertising.lock().start().unwrap();
-		}
-	});
-	server.on_disconnect(|_desc, reason| {
-	  ::log::info!("Client disconnected ({:?})", reason);
-	  if let Err(e) = reason {
-		  println!("El error fue {:?}", e.to_string());
-	  }
-	});
-  
-	let service = server.create_service(BleUuid::Uuid16(0xABCD));
-  
-	let characteristic = service
-	  .lock()
-	  .create_characteristic(BleUuid::Uuid16(0xAAAA), NimbleProperties::READ);
-	characteristic
-	  .lock()
-	  .set_value("non_secure_characteristic".as_bytes());
-
-	let desc = characteristic.lock().create_descriptor(BleUuid::Uuid16(0x11), DescriptorProperties::READ);
-	desc.lock().set_value(&[0x12;1]);
-  
-	// With esp32-c3, advertising stops when a device is bonded.
-	// (https://github.com/taks/esp32-nimble/issues/70)
-	ble_advertising.lock().set_data(
-	  BLEAdvertisementData::new()
-		.name("ESP32-GATT-Server")
-		.add_service_uuid(BleUuid::Uuid16(0xABCD)),
-	).unwrap();
-	ble_advertising.lock().start().unwrap();
-  
-	::log::info!("bonded_addresses: {:?}", device.bonded_addresses());
-  
-	loop {
-	  esp_idf_svc::hal::delay::FreeRtos::delay_ms(1000);
-	}
-}
-
-
-
-=======
-    esp_idf_svc::sys::link_patches();
-    esp_idf_svc::log::EspLogger::initialize_default();
-
-    let device = BLEDevice::take();
-    let ble_advertising = device.get_advertising();
-
-    let server = device.get_server();
-    // server.on_connect(|server, desc| {
-    //   ::log::info!("Client connected: {:?}", desc);
-
-    //     if server.connected_count() < (esp_idf_svc::sys::CONFIG_BT_NIMBLE_MAX_CONNECTIONS as ) {
-    //         ::log::info!("Multi-connect support: start advertising");
-    //         ble_advertising.lock().start().unwrap();
-    //     }
-    // });
-    // server.on_disconnect(|_desc, reason| {
-    //   ::log::info!("Client disconnected ({:?})", reason);
-    //   if let Err(e) = reason {
-    //       println!("El error fue {:?}", e.to_string());
-    //   }
-    // });
-
-    let service = server.create_service(BleUuid::Uuid16(0xABCD));
-
-    let characteristic = service
-      .lock()
-      .create_characteristic(BleUuid::Uuid16(0xAAAA), NimbleProperties::READ | NimbleProperties::NOTIFY);
-    characteristic
-      .lock()
-      .set_value("non_secure_characteristic".as_bytes());
-
-    //let desc = characteristic.lock().create_descriptor(BleUuid::Uuid16(0x2900), DescriptorProperties::READ);
-    characteristic.lock().create_descriptor(BleUuid::Uuid16(0x2911), DescriptorProperties::READ);
-	// desc.lock().set_value(&[0x12;1]);
-
-    // With esp32-c3, advertising stops when a device is bonded.
-    // (https://github.com/taks/esp32-nimble/issues/70)
-    ble_advertising.lock().set_data(
-      BLEAdvertisementData::new()
-        .name("ESP32-GATT-Server")
-        .add_service_uuid(BleUuid::Uuid16(0xABCD)),
-    ).unwrap();
-    ble_advertising.lock().start().unwrap();
-
-    ::log::info!("bonded_addresses: {:?}", device.bonded_addresses());
-
-    loop {
-      	esp_idf_svc::hal::delay::FreeRtos::delay_ms(1000);
-    }
-}
-	*/
-  
->>>>>>> 2b2ad2ad
+use esp32framework::{ble::{ble_client::BleClient, BleId, Characteristic, Descriptor, Service, StandarCharacteristicId, StandarServiceId}, Microcontroller};
+use esp32_nimble::BLEDevice;
+
+fn main(){
+	let mut micro = Microcontroller::new();
+
+	// IDs
+	let service_id = BleId::StandardService(StandarServiceId::EnvironmentalSensing);
+	let char_id = BleId::StandarCharacteristic(StandarCharacteristicId::ActivityGoal);
+	let desc_id = BleId::FromUuid16(32);
+
+	// Descriptor
+	let mut desc = Descriptor::new(desc_id, vec![0x0, 0x1]);
+	desc.readeable(true);
+
+	// Characteristic
+	let mut characteristic: Characteristic = Characteristic::new(char_id, vec![]);
+	characteristic.readeable(true).indicatable(true);
+  	characteristic.add_descriptor(desc);
+
+	// Service
+	let mut service = Service::new(&service_id, vec![]).unwrap();
+	service.add_characteristic(characteristic);
+	let services = vec![service];
+  
+  
+  
+	let mut server = micro.ble_server("Server".to_string(), &services);
+	server.start();
+	loop {
+		micro.wait_for_updates(Some(1000));
+	}
+}
+
+
+/*
+use esp32_nimble::{BLEAdvertisementData, BLEDevice, DescriptorProperties, NimbleProperties};
+use esp32_nimble::{utilities::BleUuid, uuid128, BLEClient};
+use esp_idf_svc::hal::{
+  delay::FreeRtos, prelude::Peripherals, task::block_on, timer::{TimerConfig, TimerDriver}
+};
+
+fn main() {
+    esp_idf_svc::sys::link_patches();
+    esp_idf_svc::log::EspLogger::initialize_default();
+
+    let device = BLEDevice::take();
+    let ble_advertising = device.get_advertising();
+
+    let server = device.get_server();
+    // server.on_connect(|server, desc| {
+    //   ::log::info!("Client connected: {:?}", desc);
+
+    //     if server.connected_count() < (esp_idf_svc::sys::CONFIG_BT_NIMBLE_MAX_CONNECTIONS as ) {
+    //         ::log::info!("Multi-connect support: start advertising");
+    //         ble_advertising.lock().start().unwrap();
+    //     }
+    // });
+    // server.on_disconnect(|_desc, reason| {
+    //   ::log::info!("Client disconnected ({:?})", reason);
+    //   if let Err(e) = reason {
+    //       println!("El error fue {:?}", e.to_string());
+    //   }
+    // });
+
+    let service = server.create_service(BleUuid::Uuid16(0xABCD));
+
+    let characteristic = service
+      .lock()
+      .create_characteristic(BleUuid::Uuid16(0xAAAA), NimbleProperties::READ | NimbleProperties::NOTIFY);
+    characteristic
+      .lock()
+      .set_value("non_secure_characteristic".as_bytes());
+
+    //let desc = characteristic.lock().create_descriptor(BleUuid::Uuid16(0x2900), DescriptorProperties::READ);
+    characteristic.lock().create_descriptor(BleUuid::Uuid16(0x2911), DescriptorProperties::READ);
+	// desc.lock().set_value(&[0x12;1]);
+
+    // With esp32-c3, advertising stops when a device is bonded.
+    // (https://github.com/taks/esp32-nimble/issues/70)
+    ble_advertising.lock().set_data(
+      BLEAdvertisementData::new()
+        .name("ESP32-GATT-Server")
+        .add_service_uuid(BleUuid::Uuid16(0xABCD)),
+    ).unwrap();
+    ble_advertising.lock().start().unwrap();
+
+    ::log::info!("bonded_addresses: {:?}", device.bonded_addresses());
+
+    loop {
+      	esp_idf_svc::hal::delay::FreeRtos::delay_ms(1000);
+    }
+}
+	*/