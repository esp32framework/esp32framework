--- conflicted
+++ resolved
@@ -1,73 +1,71 @@
-<<<<<<< HEAD
-=======
-use core::str;
-
-use esp_idf_svc::hal::delay::BLOCK;
-use esp_idf_svc::hal::gpio;
-use esp_idf_svc::hal::peripherals::Peripherals;
-use esp_idf_svc::hal::prelude::*;
-use esp_idf_svc::hal::uart::*;
-use esp_idf_svc::hal::delay::FreeRtos;
-use esp32framework::{Microcontroller, gpio::{AnalogIn, InterruptType}, serial::UART};
-use esp_idf_svc::sys::UART_NUM_MAX;
-
-
-fn main(){
-    let mut micro = Microcontroller::new();
-    let mut uart = micro.set_pins_for_default_uart(10,11, 1);
-    let mut buf: [u8; 7] = [0; 7];
-    println!("Starting UART loopback test");
-
-    loop {
-        let bytes = uart.write(b"mensaje\n").unwrap();
-        println!("Lo escribi: {:?} bytes", bytes);
-        
-        //uart.read_with_timeout(&mut buf,1).unwrap();
-        uart.read_with_timeout(&mut buf, 1).unwrap();
-        
-        println!("Lo lei: {:?} bytes", buf);
-        println!("Lo lei en ascii: {:?} bytes", str::from_utf8(&buf));
-        FreeRtos::delay_ms(1000);
-    }
-}
-
-
-
-
-
-
-
-
-// use esp_idf_svc::hal::delay::BLOCK;
-// use esp_idf_svc::hal::gpio;
-// use esp_idf_svc::hal::peripherals::Peripherals;
-// use esp_idf_svc::hal::prelude::*;
-// use esp_idf_svc::hal::uart::*;
-// use esp_idf_svc::hal::delay::FreeRtos;
-
-
-// fn main(){
-//     esp_idf_svc::hal::sys::link_patches();
-
-//     let peripherals = Peripherals::take().unwrap();
-//     let tx = peripherals.pins.gpio16;
-//     let rx = peripherals.pins.gpio17;
-
-//     println!("Starting UART loopback test");
-//     let config = config::Config::new().baudrate(Hertz(115_200));
-//     let uart = UartDriver::new(
-//         peripherals.uart2,
-//         tx,
-//         rx,
-//         Option::<gpio::Gpio0>::None,
-//         Option::<gpio::Gpio1>::None,
-//         &config,
-//     ).unwrap();
-
-//     loop {
-//         uart.write(b"mensaje\n").unwrap();
-//         println!("Lo escribi");
-//         FreeRtos::delay_ms(1000);
-//     }
-// }
->>>>>>> 41b6f58a
+
+use core::str;
+
+use esp_idf_svc::hal::delay::BLOCK;
+use esp_idf_svc::hal::gpio;
+use esp_idf_svc::hal::peripherals::Peripherals;
+use esp_idf_svc::hal::prelude::*;
+use esp_idf_svc::hal::uart::*;
+use esp_idf_svc::hal::delay::FreeRtos;
+use esp32framework::{Microcontroller, gpio::{AnalogIn, InterruptType}, serial::UART};
+use esp_idf_svc::sys::UART_NUM_MAX;
+
+
+fn main(){
+    let mut micro = Microcontroller::new();
+    let mut uart = micro.set_pins_for_default_uart(10,11, 1);
+    let mut buf: [u8; 7] = [0; 7];
+    println!("Starting UART loopback test");
+
+    loop {
+        let bytes = uart.write(b"mensaje\n").unwrap();
+        println!("Lo escribi: {:?} bytes", bytes);
+        
+        //uart.read_with_timeout(&mut buf,1).unwrap();
+        uart.read_with_timeout(&mut buf, 1).unwrap();
+        
+        println!("Lo lei: {:?} bytes", buf);
+        println!("Lo lei en ascii: {:?} bytes", str::from_utf8(&buf));
+        FreeRtos::delay_ms(1000);
+    }
+}
+
+
+
+
+
+
+
+
+// use esp_idf_svc::hal::delay::BLOCK;
+// use esp_idf_svc::hal::gpio;
+// use esp_idf_svc::hal::peripherals::Peripherals;
+// use esp_idf_svc::hal::prelude::*;
+// use esp_idf_svc::hal::uart::*;
+// use esp_idf_svc::hal::delay::FreeRtos;
+
+
+// fn main(){
+//     esp_idf_svc::hal::sys::link_patches();
+
+//     let peripherals = Peripherals::take().unwrap();
+//     let tx = peripherals.pins.gpio16;
+//     let rx = peripherals.pins.gpio17;
+
+//     println!("Starting UART loopback test");
+//     let config = config::Config::new().baudrate(Hertz(115_200));
+//     let uart = UartDriver::new(
+//         peripherals.uart2,
+//         tx,
+//         rx,
+//         Option::<gpio::Gpio0>::None,
+//         Option::<gpio::Gpio1>::None,
+//         &config,
+//     ).unwrap();
+
+//     loop {
+//         uart.write(b"mensaje\n").unwrap();
+//         println!("Lo escribi");
+//         FreeRtos::delay_ms(1000);
+//     }
+// }