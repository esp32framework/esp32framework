--- conflicted
+++ resolved
@@ -1,311 +1,302 @@
-<<<<<<< HEAD
-
-//! Example of using async wifi.
-const SSID: &str = "Iphone 8 Diego New";
-const PASSWORD: &str = "diegocivini";
-use embedded_svc::http::client::Client;
-/*
-use core::convert::TryInto;
-use esp_idf_svc::hal::prelude::Peripherals;
-use esp_idf_svc::hal::task::block_on;
-use esp_idf_svc::log::EspLogger;
-use esp_idf_svc::timer::EspTaskTimerService;
-use esp_idf_svc::wifi::{AsyncWifi, EspWifi,AuthMethod, ClientConfiguration, Configuration};
-use esp_idf_svc::{eventloop::EspSystemEventLoop, nvs::EspDefaultNvsPartition};
-
-use esp_idf_svc::http::client::EspHttpConnection;
-// use esp_idf_svc::http::client::Client;
-
-use log::info;
-
-
-//TODO: micro.get_event_loop()
-
-fn main(){
-    esp_idf_svc::sys::link_patches();
-    EspLogger::initialize_default();
-
-    let peripherals = Peripherals::take().unwrap();
-    let sys_loop = EspSystemEventLoop::take().unwrap();
-    let timer_service = EspTaskTimerService::new().unwrap();
-    let nvs = EspDefaultNvsPartition::take().unwrap();
-
-    let mut wifi = AsyncWifi::wrap(
-        EspWifi::new(peripherals.modem, sys_loop.clone(), Some(nvs)).unwrap(),
-        sys_loop,
-        timer_service,
-    ).unwrap();
-
-    //micro.get_wifi_driver()
-    
-    //micro.connect_to_wifi()
-
-    block_on(connect_wifi(&mut wifi));
-
-    let ip_info = wifi.wifi().sta_netif().get_ip_info().unwrap();
-
-    info!("Wifi DHCP info: {:?}", ip_info);
-
-    info!("Shutting down in 5s...");
-
-    std::thread::sleep(core::time::Duration::from_secs(5));
-}
-
-async fn connect_wifi(wifi: &mut AsyncWifi<EspWifi<'static>>){
-    let wifi_configuration: Configuration = Configuration::Client(ClientConfiguration {
-        ssid: SSID.try_into().unwrap(),
-        bssid: None, // MAC address
-        auth_method: AuthMethod::WPA2Personal,
-        password: PASSWORD.try_into().unwrap(),
-        channel: None,
-        ..Default::default()
-    });
-
-    wifi.set_configuration(&wifi_configuration).unwrap();
-
-    wifi.start().await.unwrap();
-    info!("Wifi started");
-
-    wifi.connect().await.unwrap();
-    info!("Wifi connected");
-
-    wifi.wait_netif_up().await.unwrap();
-    info!("Wifi netif up");
-}
-*/
-
-/*
-use core::convert::TryInto;
-
-use embedded_svc::{
-    http::{client::Client as HttpClient, Method},
-    io::Write,
-    utils::io,
-    wifi::{AuthMethod, ClientConfiguration, Configuration},
-=======
-use esp32framework::{ble::{ble_client::BleClient, BleId, Characteristic, Descriptor, Service, StandarCharacteristicId, StandarServiceId}, Microcontroller};
-use esp32_nimble::BLEDevice;
-
-fn main(){
-	let mut micro = Microcontroller::new();
-
-	// IDs
-	let service_id = BleId::StandardService(StandarServiceId::EnvironmentalSensing);
-	let char_id = BleId::StandarCharacteristic(StandarCharacteristicId::ActivityGoal);
-	let desc_id = BleId::FromUuid16(32);
-
-	// Descriptor
-	let mut desc = Descriptor::new(desc_id, vec![0x0, 0x1]);
-	desc.readeable(true);
-
-	// Characteristic
-	let mut characteristic: Characteristic = Characteristic::new(char_id, vec![]);
-	characteristic.readeable(true).indicatable(true);
-  	characteristic.add_descriptor(desc);
-
-	// Service
-	let mut service = Service::new(&service_id, vec![]).unwrap();
-	service.add_characteristic(characteristic);
-	let services = vec![service];
-  
-  
-  
-	let mut server = micro.ble_server("Server".to_string(), &services);
-	server.start();
-	loop {
-		micro.wait_for_updates(Some(1000));
-	}
-}
-
-
-/*
-use esp32_nimble::{BLEAdvertisementData, BLEDevice, DescriptorProperties, NimbleProperties};
-use esp32_nimble::{utilities::BleUuid, uuid128, BLEClient};
-use esp_idf_svc::hal::{
-  delay::FreeRtos, prelude::Peripherals, task::block_on, timer::{TimerConfig, TimerDriver}
->>>>>>> 5bc49121
-};
-
-use esp_idf_svc::hal::{delay::FreeRtos, peripherals::Peripherals};
-use esp_idf_svc::http::client::EspHttpConnection;
-use esp_idf_svc::log::EspLogger;
-use esp_idf_svc::wifi::{BlockingWifi, EspWifi};
-use esp_idf_svc::{eventloop::EspSystemEventLoop, nvs::EspDefaultNvsPartition};
-
-use log::{error, info};
-
-
-fn main() {
-    esp_idf_svc::sys::link_patches();
-<<<<<<< HEAD
-    EspLogger::initialize_default();
-
-    // Setup Wifi
-
-    let peripherals = Peripherals::take().unwrap();
-    let sys_loop = EspSystemEventLoop::take().unwrap();
-    let nvs = EspDefaultNvsPartition::take().unwrap();
-
-    let mut wifi = BlockingWifi::wrap(
-        EspWifi::new(peripherals.modem, sys_loop.clone(), Some(nvs)).unwrap(),
-        sys_loop,
-    ).unwrap();
-
-    connect_wifi(&mut wifi);
-
-    let mut client = HttpClient::wrap(EspHttpConnection::new(&Default::default()).unwrap());
-
-    // GET
-    get_request(&mut client);
-
-    loop {
-      FreeRtos::delay_ms(1000);
-    }
-}
-
-/// Send an HTTP GET request.
-fn get_request(client: &mut HttpClient<EspHttpConnection>) {
-    // Prepare headers and URL
-    let headers = [("accept", ""), ("Accept-Encoding", "gzip, deflate, br"), ("Connection","keep-alive")];
-    let url = "http://google.com";
-
-    // Send request
-    //
-    // Note: If you don't want to pass in any headers, you can also use `client.get(url, headers)`.
-    let request = client.request(Method::Get, url, &headers).unwrap();
-    info!("-> GET {}", url);
-    let mut response = request.submit().unwrap();
-
-    // Process response
-    let status = response.status();
-    info!("<- {}", status);
-    let mut buf = [0u8; 1024];
-    let bytes_read = io::try_read_full(&mut response, &mut buf).map_err(|e| e.0).unwrap();
-    info!("Read {} bytes", bytes_read);
-    match std::str::from_utf8(&buf[0..bytes_read]) {
-        Ok(body_string) => info!(
-            "Response body (truncated to {} bytes): {:?}",
-            buf.len(),
-            body_string
-        ),
-        Err(e) => error!("Error decoding response body: {}", e),
-    };
-}
-
-fn connect_wifi(wifi: &mut BlockingWifi<EspWifi<'static>>) {
-  let wifi_configuration: Configuration = Configuration::Client(ClientConfiguration {
-      ssid: SSID.try_into().unwrap(),
-      bssid: None,
-      auth_method: AuthMethod::WPA2Personal,
-      password: PASSWORD.try_into().unwrap(),
-      channel: None,
-      ..Default::default()
-  });
-
-  wifi.set_configuration(&wifi_configuration).unwrap();
-
-  wifi.start().unwrap();
-  info!("Wifi started");
-
-  wifi.connect().unwrap();
-  info!("Wifi connected");
-
-  wifi.wait_netif_up().unwrap();
-  info!("Wifi netif up");
-
-}
-
-*/
-
-
-use esp32framework::{wifi::http::{HttpClient, HttpHeader}, Microcontroller};
-
-
-fn main(){
-  let mut micro = Microcontroller::new();
-  let mut wifi = micro.get_wifi_driver();
-
-  let f = wifi.connect(SSID, Some(PASSWORD.to_string()));
-  
-  micro.block_on(f).unwrap();
-  println!("Nos conectamos a WIFI");
-  
-  let mut client = HttpClient::new().unwrap();
-  let header = HttpHeader::new(esp32framework::wifi::http::HttpHeaderType::Custom("accept"), "text/plain");
-  let headers = vec![header];
-  client.get("http://ifconfig.net/", headers).unwrap();
-  println!("Enviamos request");
-  
-  let mut buf: [u8;1024] = [0;1024];
-  client.listen_response().unwrap();
-  println!("Ya esperamos la respuesta, vamos a leerla");
-  match client.read_response(&mut buf){
-    Ok(size) =>  {
-      println!("Se tiene {:?} bytes", size);
-      let data = std::str::from_utf8(&buf[0..size]);
-      match data {
-        Ok(res) => println!("La respuesta fue: {:?}", res),
-        Err(_) => println!("Error in parse"),
-      };
-    
-    },
-    Err(e) => println!("Error on read: {:?}", e),
-  }
-  
-  loop {
-    micro.sleep(1000);
-  }
-}
-=======
-    esp_idf_svc::log::EspLogger::initialize_default();
-
-    let device = BLEDevice::take();
-    let ble_advertising = device.get_advertising();
-
-    let server = device.get_server();
-    // server.on_connect(|server, desc| {
-    //   ::log::info!("Client connected: {:?}", desc);
-
-    //     if server.connected_count() < (esp_idf_svc::sys::CONFIG_BT_NIMBLE_MAX_CONNECTIONS as ) {
-    //         ::log::info!("Multi-connect support: start advertising");
-    //         ble_advertising.lock().start().unwrap();
-    //     }
-    // });
-    // server.on_disconnect(|_desc, reason| {
-    //   ::log::info!("Client disconnected ({:?})", reason);
-    //   if let Err(e) = reason {
-    //       println!("El error fue {:?}", e.to_string());
-    //   }
-    // });
-
-    let service = server.create_service(BleUuid::Uuid16(0xABCD));
-
-    let characteristic = service
-      .lock()
-      .create_characteristic(BleUuid::Uuid16(0xAAAA), NimbleProperties::READ | NimbleProperties::NOTIFY);
-    characteristic
-      .lock()
-      .set_value("non_secure_characteristic".as_bytes());
-
-    //let desc = characteristic.lock().create_descriptor(BleUuid::Uuid16(0x2900), DescriptorProperties::READ);
-    characteristic.lock().create_descriptor(BleUuid::Uuid16(0x2911), DescriptorProperties::READ);
-	// desc.lock().set_value(&[0x12;1]);
-
-    // With esp32-c3, advertising stops when a device is bonded.
-    // (https://github.com/taks/esp32-nimble/issues/70)
-    ble_advertising.lock().set_data(
-      BLEAdvertisementData::new()
-        .name("ESP32-GATT-Server")
-        .add_service_uuid(BleUuid::Uuid16(0xABCD)),
-    ).unwrap();
-    ble_advertising.lock().start().unwrap();
-
-    ::log::info!("bonded_addresses: {:?}", device.bonded_addresses());
-
-    loop {
-      	esp_idf_svc::hal::delay::FreeRtos::delay_ms(1000);
-    }
-}
-	*/
-
->>>>>>> 5bc49121
+
+//! Example of using async wifi.
+const SSID: &str = "Iphone 8 Diego New";
+const PASSWORD: &str = "diegocivini";
+use embedded_svc::http::client::Client;
+use core::convert::TryInto;
+use esp_idf_svc::hal::prelude::Peripherals;
+use esp_idf_svc::hal::task::block_on;
+use esp_idf_svc::log::EspLogger;
+use esp_idf_svc::timer::EspTaskTimerService;
+use esp_idf_svc::wifi::{AsyncWifi, EspWifi,AuthMethod, ClientConfiguration, Configuration};
+use esp_idf_svc::{eventloop::EspSystemEventLoop, nvs::EspDefaultNvsPartition};
+
+use esp_idf_svc::http::client::EspHttpConnection;
+// use esp_idf_svc::http::client::Client;
+
+use log::info;
+
+
+//TODO: micro.get_event_loop()
+
+fn main(){
+    esp_idf_svc::sys::link_patches();
+    EspLogger::initialize_default();
+
+    let peripherals = Peripherals::take().unwrap();
+    let sys_loop = EspSystemEventLoop::take().unwrap();
+    let timer_service = EspTaskTimerService::new().unwrap();
+    let nvs = EspDefaultNvsPartition::take().unwrap();
+
+    let mut wifi = AsyncWifi::wrap(
+        EspWifi::new(peripherals.modem, sys_loop.clone(), Some(nvs)).unwrap(),
+        sys_loop,
+        timer_service,
+    ).unwrap();
+
+    //micro.get_wifi_driver()
+    
+    //micro.connect_to_wifi()
+
+    block_on(connect_wifi(&mut wifi));
+
+    let ip_info = wifi.wifi().sta_netif().get_ip_info().unwrap();
+
+    info!("Wifi DHCP info: {:?}", ip_info);
+
+    info!("Shutting down in 5s...");
+
+    std::thread::sleep(core::time::Duration::from_secs(5));
+}
+
+async fn connect_wifi(wifi: &mut AsyncWifi<EspWifi<'static>>){
+    let wifi_configuration: Configuration = Configuration::Client(ClientConfiguration {
+        ssid: SSID.try_into().unwrap(),
+        bssid: None, // MAC address
+        auth_method: AuthMethod::WPA2Personal,
+        password: PASSWORD.try_into().unwrap(),
+        channel: None,
+        ..Default::default()
+    });
+
+    wifi.set_configuration(&wifi_configuration).unwrap();
+
+    wifi.start().await.unwrap();
+    info!("Wifi started");
+
+    wifi.connect().await.unwrap();
+    info!("Wifi connected");
+
+    wifi.wait_netif_up().await.unwrap();
+    info!("Wifi netif up");
+}
+
+/*
+use core::convert::TryInto;
+
+use embedded_svc::{
+    http::{client::Client as HttpClient, Method},
+    io::Write,
+    utils::io,
+    wifi::{AuthMethod, ClientConfiguration, Configuration},
+use esp32framework::{ble::{ble_client::BleClient, BleId, Characteristic, Descriptor, Service, StandarCharacteristicId, StandarServiceId}, Microcontroller};
+use esp32_nimble::BLEDevice;
+
+fn main(){
+	let mut micro = Microcontroller::new();
+
+	// IDs
+	let service_id = BleId::StandardService(StandarServiceId::EnvironmentalSensing);
+	let char_id = BleId::StandarCharacteristic(StandarCharacteristicId::ActivityGoal);
+	let desc_id = BleId::FromUuid16(32);
+
+	// Descriptor
+	let mut desc = Descriptor::new(desc_id, vec![0x0, 0x1]);
+	desc.readeable(true);
+
+	// Characteristic
+	let mut characteristic: Characteristic = Characteristic::new(char_id, vec![]);
+	characteristic.readeable(true).indicatable(true);
+  	characteristic.add_descriptor(desc);
+
+	// Service
+	let mut service = Service::new(&service_id, vec![]).unwrap();
+	service.add_characteristic(characteristic);
+	let services = vec![service];
+  
+  
+  
+	let mut server = micro.ble_server("Server".to_string(), &services);
+	server.start();
+	loop {
+		micro.wait_for_updates(Some(1000));
+	}
+}
+
+
+/*
+use esp32_nimble::{BLEAdvertisementData, BLEDevice, DescriptorProperties, NimbleProperties};
+use esp32_nimble::{utilities::BleUuid, uuid128, BLEClient};
+use esp_idf_svc::hal::{
+  delay::FreeRtos, prelude::Peripherals, task::block_on, timer::{TimerConfig, TimerDriver}
+};
+
+use esp_idf_svc::hal::{delay::FreeRtos, peripherals::Peripherals};
+use esp_idf_svc::http::client::EspHttpConnection;
+use esp_idf_svc::log::EspLogger;
+use esp_idf_svc::wifi::{BlockingWifi, EspWifi};
+use esp_idf_svc::{eventloop::EspSystemEventLoop, nvs::EspDefaultNvsPartition};
+
+use log::{error, info};
+
+
+fn main() {
+    esp_idf_svc::sys::link_patches();
+    EspLogger::initialize_default();
+
+    // Setup Wifi
+
+    let peripherals = Peripherals::take().unwrap();
+    let sys_loop = EspSystemEventLoop::take().unwrap();
+    let nvs = EspDefaultNvsPartition::take().unwrap();
+
+    let mut wifi = BlockingWifi::wrap(
+        EspWifi::new(peripherals.modem, sys_loop.clone(), Some(nvs)).unwrap(),
+        sys_loop,
+    ).unwrap();
+
+    connect_wifi(&mut wifi);
+
+    let mut client = HttpClient::wrap(EspHttpConnection::new(&Default::default()).unwrap());
+
+    // GET
+    get_request(&mut client);
+
+    loop {
+      FreeRtos::delay_ms(1000);
+    }
+}
+
+/// Send an HTTP GET request.
+fn get_request(client: &mut HttpClient<EspHttpConnection>) {
+    // Prepare headers and URL
+    let headers = [("accept", ""), ("Accept-Encoding", "gzip, deflate, br"), ("Connection","keep-alive")];
+    let url = "http://google.com";
+
+    // Send request
+    //
+    // Note: If you don't want to pass in any headers, you can also use `client.get(url, headers)`.
+    let request = client.request(Method::Get, url, &headers).unwrap();
+    info!("-> GET {}", url);
+    let mut response = request.submit().unwrap();
+
+    // Process response
+    let status = response.status();
+    info!("<- {}", status);
+    let mut buf = [0u8; 1024];
+    let bytes_read = io::try_read_full(&mut response, &mut buf).map_err(|e| e.0).unwrap();
+    info!("Read {} bytes", bytes_read);
+    match std::str::from_utf8(&buf[0..bytes_read]) {
+        Ok(body_string) => info!(
+            "Response body (truncated to {} bytes): {:?}",
+            buf.len(),
+            body_string
+        ),
+        Err(e) => error!("Error decoding response body: {}", e),
+    };
+}
+
+fn connect_wifi(wifi: &mut BlockingWifi<EspWifi<'static>>) {
+  let wifi_configuration: Configuration = Configuration::Client(ClientConfiguration {
+      ssid: SSID.try_into().unwrap(),
+      bssid: None,
+      auth_method: AuthMethod::WPA2Personal,
+      password: PASSWORD.try_into().unwrap(),
+      channel: None,
+      ..Default::default()
+  });
+
+  wifi.set_configuration(&wifi_configuration).unwrap();
+
+  wifi.start().unwrap();
+  info!("Wifi started");
+
+  wifi.connect().unwrap();
+  info!("Wifi connected");
+
+  wifi.wait_netif_up().unwrap();
+  info!("Wifi netif up");
+
+}
+
+*/
+
+
+use esp32framework::{wifi::http::{HttpClient, HttpHeader}, Microcontroller};
+
+
+fn main(){
+  let mut micro = Microcontroller::new();
+  let mut wifi = micro.get_wifi_driver();
+
+  let f = wifi.connect(SSID, Some(PASSWORD.to_string()));
+  
+  micro.block_on(f).unwrap();
+  println!("Nos conectamos a WIFI");
+  
+  let mut client = HttpClient::new().unwrap();
+  let header = HttpHeader::new(esp32framework::wifi::http::HttpHeaderType::Custom("accept"), "text/plain");
+  let headers = vec![header];
+  client.get("http://ifconfig.net/", headers).unwrap();
+  println!("Enviamos request");
+  
+  let mut buf: [u8;1024] = [0;1024];
+  client.listen_response().unwrap();
+  println!("Ya esperamos la respuesta, vamos a leerla");
+  match client.read_response(&mut buf){
+    Ok(size) =>  {
+      println!("Se tiene {:?} bytes", size);
+      let data = std::str::from_utf8(&buf[0..size]);
+      match data {
+        Ok(res) => println!("La respuesta fue: {:?}", res),
+        Err(_) => println!("Error in parse"),
+      };
+    
+    },
+    Err(e) => println!("Error on read: {:?}", e),
+  }
+  
+  loop {
+    micro.sleep(1000);
+  }
+}
+    esp_idf_svc::log::EspLogger::initialize_default();
+
+    let device = BLEDevice::take();
+    let ble_advertising = device.get_advertising();
+
+    let server = device.get_server();
+    // server.on_connect(|server, desc| {
+    //   ::log::info!("Client connected: {:?}", desc);
+
+    //     if server.connected_count() < (esp_idf_svc::sys::CONFIG_BT_NIMBLE_MAX_CONNECTIONS as ) {
+    //         ::log::info!("Multi-connect support: start advertising");
+    //         ble_advertising.lock().start().unwrap();
+    //     }
+    // });
+    // server.on_disconnect(|_desc, reason| {
+    //   ::log::info!("Client disconnected ({:?})", reason);
+    //   if let Err(e) = reason {
+    //       println!("El error fue {:?}", e.to_string());
+    //   }
+    // });
+
+    let service = server.create_service(BleUuid::Uuid16(0xABCD));
+
+    let characteristic = service
+      .lock()
+      .create_characteristic(BleUuid::Uuid16(0xAAAA), NimbleProperties::READ | NimbleProperties::NOTIFY);
+    characteristic
+      .lock()
+      .set_value("non_secure_characteristic".as_bytes());
+
+    //let desc = characteristic.lock().create_descriptor(BleUuid::Uuid16(0x2900), DescriptorProperties::READ);
+    characteristic.lock().create_descriptor(BleUuid::Uuid16(0x2911), DescriptorProperties::READ);
+	// desc.lock().set_value(&[0x12;1]);
+
+    // With esp32-c3, advertising stops when a device is bonded.
+    // (https://github.com/taks/esp32-nimble/issues/70)
+    ble_advertising.lock().set_data(
+      BLEAdvertisementData::new()
+        .name("ESP32-GATT-Server")
+        .add_service_uuid(BleUuid::Uuid16(0xABCD)),
+    ).unwrap();
+    ble_advertising.lock().start().unwrap();
+
+    ::log::info!("bonded_addresses: {:?}", device.bonded_addresses());
+
+    loop {
+      	esp_idf_svc::hal::delay::FreeRtos::delay_ms(1000);
+    }
+}
+	*/