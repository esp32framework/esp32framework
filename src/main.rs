<<<<<<< HEAD
//! Example of a ble client using an async approach. The client will connect to a server that has a 
//! characteristic of uuid 0x12345678. Once connected the client will read all characteristics interpreting
//! their value as an u32 and then multiplies them by a value. This value is obtained from the notifiable 
//! characteristics of the service. Thanks to the async aproch we can have other tasks running concurrently
//! to this main function. In this case there is a TimerDriver se to print 'Tic' every 2 seconds.
use std::{sync::Arc, time::Duration};
use esp32_nimble::*;
use esp32framework::Microcontroller;
use esp_idf_svc::hal::{delay::FreeRtos, prelude::Peripherals, task::{asynch::Notification, block_on, queue::Queue}, timer::{TimerConfig, TimerDriver}};
use futures::future::join;
use utilities::BleUuid;

const SERVICE_UUID: u32 = 0x12345678;

fn main(){
	//esp_idf_svc::sys::link_patches();
    //block_on(main_loop())

    let mut micro = Microcontroller::new();
    let mut client = micro.ble_client();
    let device = client.find_device_with_service(None, &esp32framework::ble::BleId::FromUuid32(SERVICE_UUID)).unwrap();

    client.connect_to_device(device).unwrap();
    micro.wait_for_updates(None);
}
=======

use std::time::{Duration, Instant};

use esp_idf_svc::{hal::{adc::{attenuation, oneshot::{config::AdcChannelConfig, AdcChannelDriver, AdcDriver}, Resolution, ADC1}, delay::FreeRtos, gpio::Gpio5, prelude::Peripherals}, sys::EspError};

fn main() {

    esp_idf_svc::sys::link_patches();
    let peripherals = Peripherals::take().unwrap();
    
    let adc_driver = AdcDriver::new(peripherals.adc1).unwrap();
    let mut config = AdcChannelConfig::new();
    config.attenuation = attenuation::NONE;
    config.resolution = Resolution::Resolution12Bit;
    config.calibration = true;
    
    let pin = peripherals.pins.gpio5;
    let mut sound_in = AdcChannelDriver::new(adc_driver, pin, &config).unwrap();

    FreeRtos::delay_ms(2000);
    let first_second = smooth_read_during(&mut sound_in, 1000).unwrap() as f32;
    println!("Value of first second #{first_second}");
    FreeRtos::delay_ms(2000);
    
    for _ in 0..10{
        let sound = smooth_read_during(&mut sound_in, 1000).unwrap() as f32;
        let louder = (sound - first_second)* 100.0 /first_second;
        println!("sound in  is #{louder} % louder than first second" );
        FreeRtos::delay_ms(100);
    }
    println!("\n End of example");
    FreeRtos::delay_ms(u32::MAX);
}

pub fn smooth_read_during(adc_driver : &mut AdcChannelDriver<'static, Gpio5, AdcDriver<'static, ADC1>>, ms: u16)-> Result<u16, EspError>{
    let mut smooth_val: u64 = 0;
    let duration = Duration::from_millis(ms as u64);
    let starting_time  = Instant::now();
    let mut amount_of_samples = 0;
    while starting_time.elapsed() < duration{
        let read_val = adc_driver.read()?;
        smooth_val += read_val as u64;
        amount_of_samples += 1;
    }
    let result = smooth_val / amount_of_samples as u64;
    Ok(result as u16)
}

>>>>>>> 52cf50b3
<|MERGE_RESOLUTION|>--- conflicted
+++ resolved
@@ -1,76 +1,13 @@
-<<<<<<< HEAD
-//! Example of a ble client using an async approach. The client will connect to a server that has a 
-//! characteristic of uuid 0x12345678. Once connected the client will read all characteristics interpreting
-//! their value as an u32 and then multiplies them by a value. This value is obtained from the notifiable 
-//! characteristics of the service. Thanks to the async aproch we can have other tasks running concurrently
-//! to this main function. In this case there is a TimerDriver se to print 'Tic' every 2 seconds.
-use std::{sync::Arc, time::Duration};
-use esp32_nimble::*;
-use esp32framework::Microcontroller;
-use esp_idf_svc::hal::{delay::FreeRtos, prelude::Peripherals, task::{asynch::Notification, block_on, queue::Queue}, timer::{TimerConfig, TimerDriver}};
-use futures::future::join;
-use utilities::BleUuid;
-
-const SERVICE_UUID: u32 = 0x12345678;
-
-fn main(){
-	//esp_idf_svc::sys::link_patches();
-    //block_on(main_loop())
-
-    let mut micro = Microcontroller::new();
-    let mut client = micro.ble_client();
-    let device = client.find_device_with_service(None, &esp32framework::ble::BleId::FromUuid32(SERVICE_UUID)).unwrap();
-
-    client.connect_to_device(device).unwrap();
-    micro.wait_for_updates(None);
-}
-=======
-
-use std::time::{Duration, Instant};
-
-use esp_idf_svc::{hal::{adc::{attenuation, oneshot::{config::AdcChannelConfig, AdcChannelDriver, AdcDriver}, Resolution, ADC1}, delay::FreeRtos, gpio::Gpio5, prelude::Peripherals}, sys::EspError};
-
-fn main() {
-
-    esp_idf_svc::sys::link_patches();
-    let peripherals = Peripherals::take().unwrap();
-    
-    let adc_driver = AdcDriver::new(peripherals.adc1).unwrap();
-    let mut config = AdcChannelConfig::new();
-    config.attenuation = attenuation::NONE;
-    config.resolution = Resolution::Resolution12Bit;
-    config.calibration = true;
-    
-    let pin = peripherals.pins.gpio5;
-    let mut sound_in = AdcChannelDriver::new(adc_driver, pin, &config).unwrap();
-
-    FreeRtos::delay_ms(2000);
-    let first_second = smooth_read_during(&mut sound_in, 1000).unwrap() as f32;
-    println!("Value of first second #{first_second}");
-    FreeRtos::delay_ms(2000);
-    
-    for _ in 0..10{
-        let sound = smooth_read_during(&mut sound_in, 1000).unwrap() as f32;
-        let louder = (sound - first_second)* 100.0 /first_second;
-        println!("sound in  is #{louder} % louder than first second" );
-        FreeRtos::delay_ms(100);
-    }
-    println!("\n End of example");
-    FreeRtos::delay_ms(u32::MAX);
-}
-
-pub fn smooth_read_during(adc_driver : &mut AdcChannelDriver<'static, Gpio5, AdcDriver<'static, ADC1>>, ms: u16)-> Result<u16, EspError>{
-    let mut smooth_val: u64 = 0;
-    let duration = Duration::from_millis(ms as u64);
-    let starting_time  = Instant::now();
-    let mut amount_of_samples = 0;
-    while starting_time.elapsed() < duration{
-        let read_val = adc_driver.read()?;
-        smooth_val += read_val as u64;
-        amount_of_samples += 1;
-    }
-    let result = smooth_val / amount_of_samples as u64;
-    Ok(result as u16)
-}
-
->>>>>>> 52cf50b3
+
+use esp32framework::Microcontroller;
+
+const SERVICE_UUID: u16 = 0x0101;
+
+fn main(){
+    let mut micro = Microcontroller::new();
+    let mut client = micro.ble_client();
+    let device = client.find_device_with_service(None, &esp32framework::ble::BleId::FromUuid16(SERVICE_UUID)).unwrap();
+
+    client.connect_to_device(device).unwrap();
+    micro.wait_for_updates(None);
+}