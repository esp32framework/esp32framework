<<<<<<< HEAD
//! Example on how to connect to wifi as a client and then using a HttpClient to perform an 
//! HTTP GET request to the website http://ifconfig.net/ and then read the answer that 
//! should contain the ip address of the device.

use esp32framework::{wifi::http::{Http, HttpHeader}, Microcontroller};

const SSID: &str = "WIFI_SSID";
const PASSWORD: &str = "WIFI_PASS";
const URI: &str = "https://dog.ceo/api/breeds/image/random";

fn main(){
    let mut micro = Microcontroller::new();

    // WIFI connection
    let mut wifi = micro.get_wifi_driver();
    micro.block_on(wifi.connect(SSID, Some(PASSWORD.to_string()))).unwrap();

    // HTTP
    let mut buf: [u8;1024] = [0;1024];
    let mut client = wifi.get_https_client().unwrap();
    let header = HttpHeader::new(esp32framework::wifi::http::HttpHeaderType::Accept, "text/plain");
    client.get(URI, vec![header]).unwrap();

    match client.wait_for_response(&mut buf) {
        Ok(size) =>  {
        let data = std::str::from_utf8(&buf[0..size]);
        match data {
            Ok(res) => println!("The answer was: {:?}", res),
            Err(_) => println!("Error in parse"),
        };
        },
        Err(e) => println!("Error on read: {:?}", e),
    }
 
    loop {
        println!("End of example");
        micro.sleep(1000);
    }
}
=======
//! Example of a ble client using an async approach. The client will connect to a server that has a 
//! characteristic of uuid 0x12345678. Once connected the client will read all characteristics interpreting
//! their value as an u32 and then multiplies them by a value. This value is obtained from the notifiable 
//! characteristics of the service. Thanks to the async aproch we can have other tasks running concurrently
//! to this main function. In this case there is a TimerDriver se to print 'Tic' every 2 seconds.
use std::sync::Arc;
use esp32_nimble::*;
use esp_idf_svc::hal::{delay::FreeRtos, prelude::Peripherals, task::{asynch::Notification, block_on, queue::Queue}, timer::{TimerConfig, TimerDriver}};
use futures::future::join;
use utilities::BleUuid;

const SERVICE_UUID: u32 = 0x12345678;

fn main(){
	esp_idf_svc::sys::link_patches();
    let peripherals = Peripherals::take().unwrap();
	let timer0 = peripherals.timer00;
	let timer1 = peripherals.timer10;
	let mut timer_driver0 = TimerDriver::new(timer0, &TimerConfig::new().auto_reload(true)).unwrap();
	let timer_driver1 = TimerDriver::new(timer1, &TimerConfig::new()).unwrap();
    let mut client = BLEClient::new();

  	let mut characteristics = get_characteristics(&mut client);

    let queue = Arc::new(Queue::new(100));
	set_notify_callback_for_characteristics(&mut characteristics, &queue);
	let print_notification = set_periodical_timer_driver_interrupts(&mut timer_driver0, 2000);

	let fut = join(main_loop(timer_driver1, characteristics, queue), print_tic(print_notification));
	block_on(fut);
}

async fn main_loop<'a>(mut timer_driver: TimerDriver<'static>, mut characteristics: Vec<&mut BLERemoteCharacteristic>, receiver: Arc<Queue<u8>>){
	let mut mult = 2;    
	loop{
        for characteristic in characteristics.iter_mut(){
        if !characteristic.can_read(){
			continue;
		}

		let read = characteristic.read_value().await.unwrap();
		let read = get_number_from_bytes(read);
        if let Some((new_mult, _)) = receiver.recv_front(0){
            mult = new_mult
        }
        let new_value = read.wrapping_mul(mult as u32);
        println!("Characteristic: {:?} Read value: {}, multipling by: {}, result: {}", characteristic.uuid(), read, mult, new_value);
		if !characteristic.can_write(){
			continue;
		}
		characteristic.write_value(&new_value.to_be_bytes(), true).await.unwrap();
    }
    timer_driver.delay(4 * timer_driver.tick_hz()).await.unwrap();
	}
}

async fn print_tic(notification: Arc<Notification>){
	loop{
		notification.wait().await;
		println!("Tic")
	}
}

fn set_periodical_timer_driver_interrupts(timer_driver: &mut TimerDriver<'static>, mili: u64)-> Arc<Notification>{
	let notification = Arc::new(Notification::new());
	let notifier = notification.clone();	
	unsafe{ timer_driver.subscribe(move || {
		notifier.notify_lsb();
	}).unwrap()}
	
	timer_driver.set_counter(0).unwrap();
	timer_driver.enable_interrupt().unwrap();
	timer_driver.set_alarm(mili * timer_driver.tick_hz() / 1000).unwrap();
	timer_driver.enable_alarm(true).unwrap();
	timer_driver.enable(true).unwrap();

	notification
}

fn set_notify_callback_for_characteristics(characteristics: &mut Vec< &mut BLERemoteCharacteristic>, queue: &Arc<Queue<u8>>){
	for characteristic in characteristics{
		if characteristic.can_notify(){
			let send_q = queue.clone();
			characteristic.on_notify(move |data| {
				//Cannot print due to ISR
				send_q.send_back(data[0], 0).unwrap();
			});
		}
	}
}

fn get_characteristics(client: &mut BLEClient)->Vec<&mut BLERemoteCharacteristic>{
    block_on(get_characteristics_async(client))
}

async fn get_characteristics_async(client: &mut BLEClient)->Vec<&mut BLERemoteCharacteristic>{
    let ble_device = BLEDevice::take();
    let ble_scan = ble_device.get_scan();
    
    println!("Attempting connection");
    let device = find_device(ble_scan).await.unwrap();
    client.connect(device.addr()).await.unwrap();
    println!("Connected");

    FreeRtos::delay_ms(2000);

    let remote_service = client.get_service(BleUuid::Uuid32(SERVICE_UUID)).await.unwrap();
    
    remote_service.get_characteristics().await.unwrap().collect()
}

async fn find_device(ble_scan: &mut BLEScan) -> Option<BLEAdvertisedDevice>{
    ble_scan
    .active_scan(true)
    .interval(100)
    .window(99)
    .find_device(i32::MAX, |device| 
      device.is_advertising_service(&BleUuid::Uuid32(SERVICE_UUID)))
    .await
    .unwrap()
}

fn get_number_from_bytes(bytes: Vec<u8>)->u32{
    let mut aux = vec![0,0,0,0];
    aux.extend(bytes);
    let bytes: [u8;4] = aux.split_off(aux.len() - 4).as_slice().try_into().unwrap();
    u32::from_be_bytes(bytes)
}

>>>>>>> 1be69b59
<|MERGE_RESOLUTION|>--- conflicted
+++ resolved
@@ -1,171 +1,39 @@
-<<<<<<< HEAD
-//! Example on how to connect to wifi as a client and then using a HttpClient to perform an 
-//! HTTP GET request to the website http://ifconfig.net/ and then read the answer that 
-//! should contain the ip address of the device.
-
-use esp32framework::{wifi::http::{Http, HttpHeader}, Microcontroller};
-
-const SSID: &str = "WIFI_SSID";
-const PASSWORD: &str = "WIFI_PASS";
-const URI: &str = "https://dog.ceo/api/breeds/image/random";
-
-fn main(){
-    let mut micro = Microcontroller::new();
-
-    // WIFI connection
-    let mut wifi = micro.get_wifi_driver();
-    micro.block_on(wifi.connect(SSID, Some(PASSWORD.to_string()))).unwrap();
-
-    // HTTP
-    let mut buf: [u8;1024] = [0;1024];
-    let mut client = wifi.get_https_client().unwrap();
-    let header = HttpHeader::new(esp32framework::wifi::http::HttpHeaderType::Accept, "text/plain");
-    client.get(URI, vec![header]).unwrap();
-
-    match client.wait_for_response(&mut buf) {
-        Ok(size) =>  {
-        let data = std::str::from_utf8(&buf[0..size]);
-        match data {
-            Ok(res) => println!("The answer was: {:?}", res),
-            Err(_) => println!("Error in parse"),
-        };
-        },
-        Err(e) => println!("Error on read: {:?}", e),
-    }
- 
-    loop {
-        println!("End of example");
-        micro.sleep(1000);
-    }
-}
-=======
-//! Example of a ble client using an async approach. The client will connect to a server that has a 
-//! characteristic of uuid 0x12345678. Once connected the client will read all characteristics interpreting
-//! their value as an u32 and then multiplies them by a value. This value is obtained from the notifiable 
-//! characteristics of the service. Thanks to the async aproch we can have other tasks running concurrently
-//! to this main function. In this case there is a TimerDriver se to print 'Tic' every 2 seconds.
-use std::sync::Arc;
-use esp32_nimble::*;
-use esp_idf_svc::hal::{delay::FreeRtos, prelude::Peripherals, task::{asynch::Notification, block_on, queue::Queue}, timer::{TimerConfig, TimerDriver}};
-use futures::future::join;
-use utilities::BleUuid;
-
-const SERVICE_UUID: u32 = 0x12345678;
-
-fn main(){
-	esp_idf_svc::sys::link_patches();
-    let peripherals = Peripherals::take().unwrap();
-	let timer0 = peripherals.timer00;
-	let timer1 = peripherals.timer10;
-	let mut timer_driver0 = TimerDriver::new(timer0, &TimerConfig::new().auto_reload(true)).unwrap();
-	let timer_driver1 = TimerDriver::new(timer1, &TimerConfig::new()).unwrap();
-    let mut client = BLEClient::new();
-
-  	let mut characteristics = get_characteristics(&mut client);
-
-    let queue = Arc::new(Queue::new(100));
-	set_notify_callback_for_characteristics(&mut characteristics, &queue);
-	let print_notification = set_periodical_timer_driver_interrupts(&mut timer_driver0, 2000);
-
-	let fut = join(main_loop(timer_driver1, characteristics, queue), print_tic(print_notification));
-	block_on(fut);
-}
-
-async fn main_loop<'a>(mut timer_driver: TimerDriver<'static>, mut characteristics: Vec<&mut BLERemoteCharacteristic>, receiver: Arc<Queue<u8>>){
-	let mut mult = 2;    
-	loop{
-        for characteristic in characteristics.iter_mut(){
-        if !characteristic.can_read(){
-			continue;
-		}
-
-		let read = characteristic.read_value().await.unwrap();
-		let read = get_number_from_bytes(read);
-        if let Some((new_mult, _)) = receiver.recv_front(0){
-            mult = new_mult
-        }
-        let new_value = read.wrapping_mul(mult as u32);
-        println!("Characteristic: {:?} Read value: {}, multipling by: {}, result: {}", characteristic.uuid(), read, mult, new_value);
-		if !characteristic.can_write(){
-			continue;
-		}
-		characteristic.write_value(&new_value.to_be_bytes(), true).await.unwrap();
-    }
-    timer_driver.delay(4 * timer_driver.tick_hz()).await.unwrap();
-	}
-}
-
-async fn print_tic(notification: Arc<Notification>){
-	loop{
-		notification.wait().await;
-		println!("Tic")
-	}
-}
-
-fn set_periodical_timer_driver_interrupts(timer_driver: &mut TimerDriver<'static>, mili: u64)-> Arc<Notification>{
-	let notification = Arc::new(Notification::new());
-	let notifier = notification.clone();	
-	unsafe{ timer_driver.subscribe(move || {
-		notifier.notify_lsb();
-	}).unwrap()}
-	
-	timer_driver.set_counter(0).unwrap();
-	timer_driver.enable_interrupt().unwrap();
-	timer_driver.set_alarm(mili * timer_driver.tick_hz() / 1000).unwrap();
-	timer_driver.enable_alarm(true).unwrap();
-	timer_driver.enable(true).unwrap();
-
-	notification
-}
-
-fn set_notify_callback_for_characteristics(characteristics: &mut Vec< &mut BLERemoteCharacteristic>, queue: &Arc<Queue<u8>>){
-	for characteristic in characteristics{
-		if characteristic.can_notify(){
-			let send_q = queue.clone();
-			characteristic.on_notify(move |data| {
-				//Cannot print due to ISR
-				send_q.send_back(data[0], 0).unwrap();
-			});
-		}
-	}
-}
-
-fn get_characteristics(client: &mut BLEClient)->Vec<&mut BLERemoteCharacteristic>{
-    block_on(get_characteristics_async(client))
-}
-
-async fn get_characteristics_async(client: &mut BLEClient)->Vec<&mut BLERemoteCharacteristic>{
-    let ble_device = BLEDevice::take();
-    let ble_scan = ble_device.get_scan();
-    
-    println!("Attempting connection");
-    let device = find_device(ble_scan).await.unwrap();
-    client.connect(device.addr()).await.unwrap();
-    println!("Connected");
-
-    FreeRtos::delay_ms(2000);
-
-    let remote_service = client.get_service(BleUuid::Uuid32(SERVICE_UUID)).await.unwrap();
-    
-    remote_service.get_characteristics().await.unwrap().collect()
-}
-
-async fn find_device(ble_scan: &mut BLEScan) -> Option<BLEAdvertisedDevice>{
-    ble_scan
-    .active_scan(true)
-    .interval(100)
-    .window(99)
-    .find_device(i32::MAX, |device| 
-      device.is_advertising_service(&BleUuid::Uuid32(SERVICE_UUID)))
-    .await
-    .unwrap()
-}
-
-fn get_number_from_bytes(bytes: Vec<u8>)->u32{
-    let mut aux = vec![0,0,0,0];
-    aux.extend(bytes);
-    let bytes: [u8;4] = aux.split_off(aux.len() - 4).as_slice().try_into().unwrap();
-    u32::from_be_bytes(bytes)
-}
-
->>>>>>> 1be69b59
+//! Example on how to connect to wifi as a client and then using a HttpClient to perform an 
+//! HTTP GET request to the website http://ifconfig.net/ and then read the answer that 
+//! should contain the ip address of the device.
+
+use esp32framework::{wifi::http::{Http, HttpHeader}, Microcontroller};
+
+const SSID: &str = "WIFI_SSID";
+const PASSWORD: &str = "WIFI_PASS";
+const URI: &str = "https://dog.ceo/api/breeds/image/random";
+
+fn main(){
+    let mut micro = Microcontroller::new();
+
+    // WIFI connection
+    let mut wifi = micro.get_wifi_driver();
+    micro.block_on(wifi.connect(SSID, Some(PASSWORD.to_string()))).unwrap();
+
+    // HTTP
+    let mut buf: [u8;1024] = [0;1024];
+    let mut client = wifi.get_https_client().unwrap();
+    let header = HttpHeader::new(esp32framework::wifi::http::HttpHeaderType::Accept, "text/plain");
+    client.get(URI, vec![header]).unwrap();
+
+    match client.wait_for_response(&mut buf) {
+        Ok(size) =>  {
+        let data = std::str::from_utf8(&buf[0..size]);
+        match data {
+            Ok(res) => println!("The answer was: {:?}", res),
+            Err(_) => println!("Error in parse"),
+        };
+        },
+        Err(e) => println!("Error on read: {:?}", e),
+    }
+ 
+    loop {
+        println!("End of example");
+        micro.sleep(1000);
+    }
+}