--- conflicted
+++ resolved
@@ -1,287 +1,279 @@
-<<<<<<< HEAD
-use esp32_nimble::{uuid128, BLEAdvertisementData, BLEDevice, NimbleProperties};
-use esp32framework::{ble::*, Microcontroller};
-use std::{format, time::Duration};
-
-
-fn main() {
-  let mut micro = Microcontroller::new();
-  let ble_device = BLEDevice::take();
-  // let ble_advertising = ble_device.get_advertising();
-  let data: Vec<u8> = vec![];
-  let service_id: BleId = BleId::ByName("Diego service".to_string());
-  let mut service = Service::new(&service_id, data.clone()).unwrap();
-  let characteristic_id: BleId = BleId::ByName("Diego char".to_string());
-  let mut my_characteristic: Characteristic = Characteristic::new(characteristic_id, vec![]);
-  my_characteristic.writable(true).readeable(true);
-  let mut char2 = Characteristic::new(BleId::ByName("2nd service".to_string()), vec![0x01, 0x02]);
-  char2.notifiable(true).readeable(true);
-
-  service.add_characteristic(my_characteristic);
-  service.add_characteristic(char2);
-
-  let mut ble_server = BleServer::new(String::from("Diego"), ble_device, vec![service]);
-  let handler = |info: &ConnectionInformation| { println!("Se conecto el usuario: {:?}", info.address())};
-  ble_server.connection_handler(move |arg0: &ConnectionInformation| handler(arg0));
-  ble_server.start().unwrap();
-
-  loop {
-    micro.sleep(1000);
-  }
-}
-
-=======
-//use esp32_nimble::{uuid128, BLEAdvertisementData, BLEDevice, NimbleProperties};
-//  use std::format;
->>>>>>> a3de7445
-
-// fn main() {
-//   esp_idf_svc::sys::link_patches();
-//   esp_idf_svc::log::EspLogger::initialize_default();
-
-//   let ble_device = BLEDevice::take();
-//   let ble_advertising = ble_device.get_advertising();
-
-//   let server = ble_device.get_server();
-//   server.on_connect(|server, desc| {
-//     ::log::info!("Client connected: {:?}", desc);
-
-//     server
-//       .update_conn_params(desc.conn_handle(), 24, 48, 0, 60)
-//       .unwrap();
-
-//     if server.connected_count() < (esp_idf_svc::sys::CONFIG_BT_NIMBLE_MAX_CONNECTIONS as _) {
-//       ::log::info!("Multi-connect support: start advertising");
-//       ble_advertising.lock().start().unwrap();
-//     }
-//   });
-
-//   server.on_disconnect(|_desc, reason| {
-//     ::log::info!("Client disconnected ({:?})", reason);
-//   });
-
-//   let service = server.create_service(uuid128!("fafafafa-fafa-fafa-fafa-fafafafafafa"));
-
-//   // A static characteristic.
-//   let static_characteristic = service.lock().create_characteristic(
-//     uuid128!("d4e0e0d0-1a2b-11e9-ab14-d663bd873d93"),
-//     NimbleProperties::READ,
-//   );
-//   static_characteristic
-//     .lock()
-//     .set_value("Hello, world!".as_bytes());
-
-//   // A characteristic that notifies every second.
-//   let notifying_characteristic = service.lock().create_characteristic(
-//     uuid128!("a3c87500-8ed3-4bdf-8a39-a01bebede295"),
-//     NimbleProperties::READ | NimbleProperties::NOTIFY,
-//   );
-//   notifying_characteristic.lock().set_value(b"Initial value.");
-
-//   // A writable characteristic.
-//   let writable_characteristic = service.lock().create_characteristic(
-//     uuid128!("3c9a3f00-8ed3-4bdf-8a39-a01bebede295"),
-//     NimbleProperties::READ | NimbleProperties::WRITE,
-//   );
-//   writable_characteristic
-//     .lock()
-//     .on_read(move |_, _| {
-//       ::log::info!("Read from writable characteristic.");
-//     })
-//     .on_write(|args| {
-//       ::log::info!(
-//         "Wrote to writable characteristic: {:?} -> {:?}",
-//         args.current_data(),
-//         args.recv_data()
-//       );
-//     });
-
-//   ble_advertising.lock().set_data(
-//     BLEAdvertisementData::new()
-//       .name("ESP32-GATT-Server")
-//       .add_service_uuid(uuid128!("fafafafa-fafa-fafa-fafa-fafafafafafa")),
-//   ).unwrap();
-//   ble_advertising.lock().start().unwrap();
-
-//   server.ble_gatts_show_local();
-
-//   let mut counter = 0;
-//   loop {
-//     esp_idf_svc::hal::delay::FreeRtos::delay_ms(1000);
-//     notifying_characteristic
-//       .lock()
-//       .set_value(format!("Counter: {counter}").as_bytes())
-//       .notify();
-
-//     counter += 1;
-//   }
-
-// }
-
-
-
-//SINGLE SERVICE EXAMPLE
-/*
-<<<<<<< HEAD
-*/
-// use esp32framework::{ble::*, Microcontroller};
-// use std::{format, time::Duration};
-=======
-use esp32framework::{ble::*, Microcontroller};
-use std::{format, time::Duration};
->>>>>>> a3de7445
-
-
-// fn main() {
-//     let mut micro = Microcontroller::new();
-//     let ble_device = BLEDevice::take();
-//     let data: Vec<u8> = vec![];
-//     let service_id: ServiceId = ServiceId::ByName("Diego".to_string());
-//     // let service_id2: ServiceId = ServiceId::ByName("Mateo".to_string());
-//     // let service_id3: ServiceId = ServiceId::ByName("Diego".to_string());
-//     // let service_id4: ServiceId = ServiceId::ByName("Diego".to_string());
-//     println!("El service id Diego es: {:?}", service_id.to_uuid());
-//     // println!("El service id Diego es: {:?}", service_id3.to_uuid());
-//     // println!("El service id Diego es: {:?}", service_id4.to_uuid());
-//     // println!("El service id Mateo es: {:?}", service_id2.to_uuid());
-
-//     let service = Service::new(&service_id, data).unwrap();
-//     let services: Vec<Service> = vec![service];
-//     let mut beacon = BleBeacon::new(ble_device, "MATEO".to_string(), services).unwrap();
-//     beacon.start().unwrap();
-
-//     loop {
-//         micro.sleep(1000);
-//     }
-// }
-
-*/
-// 00000001   04 01 00
-
-/*
-//EJEMPLO BLE CONECTIONLESS SIN FRAMEWORK
-fn main() {
-    esp_idf_svc::sys::link_patches();
-    esp_idf_svc::log::EspLogger::initialize_default();
-    let ble_device = BLEDevice::take();
-    let ble_advertising1 = ble_device.get_advertising();
-    let ble_advertising2 = ble_device.get_advertising();
- 
-    let mut advertisement1 = BLEAdvertisementData::new();
-    advertisement1.name("01234567890123456789");
- 
-    let service_uuid1 = esp32_nimble::utilities::BleUuid::from_uuid32(4);
-    advertisement1.add_service_uuid(service_uuid1);
-    advertisement1.service_data(service_uuid1, &[0x5;1]);
- 
-    // Configure el servicio y las características que se publicitarán en la publicidad connectionless
- 
-    // Configura los datos de publicidad
- 
-    ble_advertising1.lock().advertisement_type(esp32_nimble::enums::ConnMode::Non).set_data(
-        &mut advertisement1
-    ).unwrap();
-    // Empieza la publicidad
-    ble_advertising1.lock().start().unwrap();
-    esp_idf_svc::hal::delay::FreeRtos::delay_ms(1000);
-    let service_uuid1 = esp32_nimble::utilities::BleUuid::from_uuid32(5);
-    advertisement1.add_service_uuid(service_uuid1);
-    advertisement1.service_data(service_uuid1, &[]);
-    ble_advertising1.lock().advertisement_type(esp32_nimble::enums::ConnMode::Non).set_data(
-        &mut advertisement1
-    ).unwrap();
-
-    loop{
-        esp_idf_svc::hal::delay::FreeRtos::delay_ms(1000);
-    };
-    // Se mantiene el dispositivo publicitando indefinidamente
-    let a = vec![(esp32_nimble::utilities::BleUuid::from_uuid16(2), &[2 as u8;1]),(esp32_nimble::utilities::BleUuid::from_uuid16(1), &[1 as u8;1])];
-    for service in a.iter().cycle(){
-        advertisement1.service_data(service.0, service.1);
-        ble_advertising1.lock().advertisement_type(esp32_nimble::enums::ConnMode::Non).set_data(
-            &mut advertisement1
-        ).unwrap();
-        esp_idf_svc::hal::delay::FreeRtos::delay_ms(1000);
-    }
-}
- */
-
-
-// use esp_idf_svc::hal::delay::BLOCK;
-// use esp_idf_svc::hal::gpio;
-// use esp_idf_svc::hal::peripherals::Peripherals;
-// use esp_idf_svc::hal::prelude::*;
-// use esp_idf_svc::hal::uart::*;
-// use esp_idf_svc::hal::delay::FreeRtos;
-
-
-// fn main(){
-//     esp_idf_svc::hal::sys::link_patches();
-
-//     let peripherals = Peripherals::take().unwrap();
-//     let tx = peripherals.pins.gpio16;
-//     let rx = peripherals.pins.gpio17;
-
-//     println!("Starting UART loopback test");
-//     let config = config::Config::new().baudrate(Hertz(115_200));
-//     let uart = UartDriver::new(
-//         peripherals.uart2,
-//         tx,
-//         rx,
-//         Option::<gpio::Gpio0>::None,
-//         Option::<gpio::Gpio1>::None,
-//         &config,
-//     ).unwrap();
-
-//     loop {
-//         uart.write(b"mensaje\n").unwrap();
-//         println!("Lo escribi");
-//         FreeRtos::delay_ms(1000);
-//     }
-// }
-
-use esp32framework::{
-    ble::{
-        BleBeacon,
-        Service,
-        ServiceId
-    },
-    Microcontroller
-};
-
-fn main(){
-    let mut micro = Microcontroller::new();
-    let mut beacon = micro.ble_beacon("Mateo lindo".to_string());
-    let mut services1 = vec![];
-    let mut services2 = vec![];
-    for i in 1..3{
-        services1.push(Service::new(&ServiceId::FromUuid16(i as u16), vec![i;2]).unwrap());
-        services2.push(Service::new(&ServiceId::FromUuid16((i*4) as u16), vec![i*4;2]).unwrap());
-    }
-    
-    beacon.set_services(&services1).unwrap();
-    beacon.advertise_all_service_data().unwrap();
-    beacon.start().unwrap();
-    println!("1,2");
-    micro.wait_for_updates(Some(10000));
-    
-    beacon.set_services(&services2).unwrap();
-    println!("1,2,4,8");
-    micro.wait_for_updates(Some(10000));
-    
-    beacon.remove_services(&vec![ServiceId::FromUuid16(1), ServiceId::FromUuid16(2)]).unwrap();
-    println!("4,8");
-    micro.wait_for_updates(Some(10000));
-    
-    beacon.set_service(&Service::new(&ServiceId::FromUuid16(4), vec![10;2]).unwrap()).unwrap();
-    println!("4 modified");
-    micro.wait_for_updates(Some(10000));
-    
-    println!("4 fixed");
-    beacon.advertise_service_data(&ServiceId::FromUuid16(4)).unwrap();
-    micro.wait_for_updates(Some(10000));
-    
-    println!("stop");
-    beacon.stop().unwrap();
-    micro.wait_for_updates(None);
-}
+/// BLE MAIN CON FRAMEWORK 
+use esp32_nimble::{uuid128, BLEAdvertisementData, BLEDevice, NimbleProperties};
+use esp32framework::{ble::*, Microcontroller};
+use std::{format, time::Duration};
+
+
+fn main() {
+  let mut micro = Microcontroller::new();
+  let ble_device = BLEDevice::take();
+  // let ble_advertising = ble_device.get_advertising();
+  let data: Vec<u8> = vec![];
+  let service_id: BleId = BleId::ByName("Diego service".to_string());
+  let mut service = Service::new(&service_id, data.clone()).unwrap();
+  let characteristic_id: BleId = BleId::ByName("Diego char".to_string());
+  let mut my_characteristic: Characteristic = Characteristic::new(characteristic_id, vec![]);
+  my_characteristic.writable(true).readeable(true);
+  let mut char2 = Characteristic::new(BleId::ByName("2nd service".to_string()), vec![0x01, 0x02]);
+  char2.notifiable(true).readeable(true);
+
+  service.add_characteristic(my_characteristic);
+  service.add_characteristic(char2);
+
+  let mut ble_server = BleServer::new(String::from("Diego"), ble_device, vec![service]);
+  let handler = |info: &ConnectionInformation| { println!("Se conecto el usuario: {:?}", info.address())};
+  ble_server.connection_handler(move |arg0: &ConnectionInformation| handler(arg0));
+  ble_server.start().unwrap();
+
+  micro.wait_for_updates(None);
+}
+
+// BLE MAIN
+
+// fn main() {
+//   esp_idf_svc::sys::link_patches();
+//   esp_idf_svc::log::EspLogger::initialize_default();
+
+//   let ble_device = BLEDevice::take();
+//   let ble_advertising = ble_device.get_advertising();
+
+//   let server = ble_device.get_server();
+//   server.on_connect(|server, desc| {
+//     ::log::info!("Client connected: {:?}", desc);
+
+//     server
+//       .update_conn_params(desc.conn_handle(), 24, 48, 0, 60)
+//       .unwrap();
+
+//     if server.connected_count() < (esp_idf_svc::sys::CONFIG_BT_NIMBLE_MAX_CONNECTIONS as _) {
+//       ::log::info!("Multi-connect support: start advertising");
+//       ble_advertising.lock().start().unwrap();
+//     }
+//   });
+
+//   server.on_disconnect(|_desc, reason| {
+//     ::log::info!("Client disconnected ({:?})", reason);
+//   });
+
+//   let service = server.create_service(uuid128!("fafafafa-fafa-fafa-fafa-fafafafafafa"));
+
+//   // A static characteristic.
+//   let static_characteristic = service.lock().create_characteristic(
+//     uuid128!("d4e0e0d0-1a2b-11e9-ab14-d663bd873d93"),
+//     NimbleProperties::READ,
+//   );
+//   static_characteristic
+//     .lock()
+//     .set_value("Hello, world!".as_bytes());
+
+//   // A characteristic that notifies every second.
+//   let notifying_characteristic = service.lock().create_characteristic(
+//     uuid128!("a3c87500-8ed3-4bdf-8a39-a01bebede295"),
+//     NimbleProperties::READ | NimbleProperties::NOTIFY,
+//   );
+//   notifying_characteristic.lock().set_value(b"Initial value.");
+
+//   // A writable characteristic.
+//   let writable_characteristic = service.lock().create_characteristic(
+//     uuid128!("3c9a3f00-8ed3-4bdf-8a39-a01bebede295"),
+//     NimbleProperties::READ | NimbleProperties::WRITE,
+//   );
+//   writable_characteristic
+//     .lock()
+//     .on_read(move |_, _| {
+//       ::log::info!("Read from writable characteristic.");
+//     })
+//     .on_write(|args| {
+//       ::log::info!(
+//         "Wrote to writable characteristic: {:?} -> {:?}",
+//         args.current_data(),
+//         args.recv_data()
+//       );
+//     });
+
+//   ble_advertising.lock().set_data(
+//     BLEAdvertisementData::new()
+//       .name("ESP32-GATT-Server")
+//       .add_service_uuid(uuid128!("fafafafa-fafa-fafa-fafa-fafafafafafa")),
+//   ).unwrap();
+//   ble_advertising.lock().start().unwrap();
+
+//   server.ble_gatts_show_local();
+
+//   let mut counter = 0;
+//   loop {
+//     esp_idf_svc::hal::delay::FreeRtos::delay_ms(1000);
+//     notifying_characteristic
+//       .lock()
+//       .set_value(format!("Counter: {counter}").as_bytes())
+//       .notify();
+
+//     counter += 1;
+//   }
+
+// }
+
+
+
+//SINGLE SERVICE EXAMPLE
+/*
+use esp32framework::{ble::*, Microcontroller};
+use std::{format, time::Duration};
+
+
+// fn main() {
+//     let mut micro = Microcontroller::new();
+//     let ble_device = BLEDevice::take();
+//     let data: Vec<u8> = vec![];
+//     let service_id: ServiceId = ServiceId::ByName("Diego".to_string());
+//     // let service_id2: ServiceId = ServiceId::ByName("Mateo".to_string());
+//     // let service_id3: ServiceId = ServiceId::ByName("Diego".to_string());
+//     // let service_id4: ServiceId = ServiceId::ByName("Diego".to_string());
+//     println!("El service id Diego es: {:?}", service_id.to_uuid());
+//     // println!("El service id Diego es: {:?}", service_id3.to_uuid());
+//     // println!("El service id Diego es: {:?}", service_id4.to_uuid());
+//     // println!("El service id Mateo es: {:?}", service_id2.to_uuid());
+
+//     let service = Service::new(&service_id, data).unwrap();
+//     let services: Vec<Service> = vec![service];
+//     let mut beacon = BleBeacon::new(ble_device, "MATEO".to_string(), services).unwrap();
+//     beacon.start().unwrap();
+
+//     loop {
+//         micro.sleep(1000);
+//     }
+// }
+
+*/
+// 00000001   04 01 00
+
+/*
+//EJEMPLO BLE CONECTIONLESS SIN FRAMEWORK
+fn main() {
+    esp_idf_svc::sys::link_patches();
+    esp_idf_svc::log::EspLogger::initialize_default();
+    let ble_device = BLEDevice::take();
+    let ble_advertising1 = ble_device.get_advertising();
+    let ble_advertising2 = ble_device.get_advertising();
+ 
+    let mut advertisement1 = BLEAdvertisementData::new();
+    advertisement1.name("01234567890123456789");
+ 
+    let service_uuid1 = esp32_nimble::utilities::BleUuid::from_uuid32(4);
+    advertisement1.add_service_uuid(service_uuid1);
+    advertisement1.service_data(service_uuid1, &[0x5;1]);
+ 
+    // Configure el servicio y las características que se publicitarán en la publicidad connectionless
+ 
+    // Configura los datos de publicidad
+ 
+    ble_advertising1.lock().advertisement_type(esp32_nimble::enums::ConnMode::Non).set_data(
+        &mut advertisement1
+    ).unwrap();
+    // Empieza la publicidad
+    ble_advertising1.lock().start().unwrap();
+    esp_idf_svc::hal::delay::FreeRtos::delay_ms(1000);
+    let service_uuid1 = esp32_nimble::utilities::BleUuid::from_uuid32(5);
+    advertisement1.add_service_uuid(service_uuid1);
+    advertisement1.service_data(service_uuid1, &[]);
+    ble_advertising1.lock().advertisement_type(esp32_nimble::enums::ConnMode::Non).set_data(
+        &mut advertisement1
+    ).unwrap();
+
+    loop{
+        esp_idf_svc::hal::delay::FreeRtos::delay_ms(1000);
+    };
+    // Se mantiene el dispositivo publicitando indefinidamente
+    let a = vec![(esp32_nimble::utilities::BleUuid::from_uuid16(2), &[2 as u8;1]),(esp32_nimble::utilities::BleUuid::from_uuid16(1), &[1 as u8;1])];
+    for service in a.iter().cycle(){
+        advertisement1.service_data(service.0, service.1);
+        ble_advertising1.lock().advertisement_type(esp32_nimble::enums::ConnMode::Non).set_data(
+            &mut advertisement1
+        ).unwrap();
+        esp_idf_svc::hal::delay::FreeRtos::delay_ms(1000);
+    }
+}
+ */
+
+
+// use esp_idf_svc::hal::delay::BLOCK;
+// use esp_idf_svc::hal::gpio;
+// use esp_idf_svc::hal::peripherals::Peripherals;
+// use esp_idf_svc::hal::prelude::*;
+// use esp_idf_svc::hal::uart::*;
+// use esp_idf_svc::hal::delay::FreeRtos;
+
+
+// fn main(){
+//     esp_idf_svc::hal::sys::link_patches();
+
+//     let peripherals = Peripherals::take().unwrap();
+//     let tx = peripherals.pins.gpio16;
+//     let rx = peripherals.pins.gpio17;
+
+//     println!("Starting UART loopback test");
+//     let config = config::Config::new().baudrate(Hertz(115_200));
+//     let uart = UartDriver::new(
+//         peripherals.uart2,
+//         tx,
+//         rx,
+//         Option::<gpio::Gpio0>::None,
+//         Option::<gpio::Gpio1>::None,
+//         &config,
+//     ).unwrap();
+
+//     loop {
+//         uart.write(b"mensaje\n").unwrap();
+//         println!("Lo escribi");
+//         FreeRtos::delay_ms(1000);
+//     }
+// }
+
+/*
+use esp32framework::{
+    ble::{
+        BleBeacon,
+        Service,
+        ServiceId
+    },
+    Microcontroller
+};
+
+fn main(){
+    let mut micro = Microcontroller::new();
+    let mut beacon = micro.ble_beacon("Mateo lindo".to_string());
+    let mut services1 = vec![];
+    let mut services2 = vec![];
+    for i in 1..3{
+        services1.push(Service::new(&ServiceId::FromUuid16(i as u16), vec![i;2]).unwrap());
+        services2.push(Service::new(&ServiceId::FromUuid16((i*4) as u16), vec![i*4;2]).unwrap());
+    }
+    
+    beacon.set_services(&services1).unwrap();
+    beacon.advertise_all_service_data().unwrap();
+    beacon.start().unwrap();
+    println!("1,2");
+    micro.wait_for_updates(Some(10000));
+    
+    beacon.set_services(&services2).unwrap();
+    println!("1,2,4,8");
+    micro.wait_for_updates(Some(10000));
+    
+    beacon.remove_services(&vec![ServiceId::FromUuid16(1), ServiceId::FromUuid16(2)]).unwrap();
+    println!("4,8");
+    micro.wait_for_updates(Some(10000));
+    
+    beacon.set_service(&Service::new(&ServiceId::FromUuid16(4), vec![10;2]).unwrap()).unwrap();
+    println!("4 modified");
+    micro.wait_for_updates(Some(10000));
+    
+    println!("4 fixed");
+    beacon.advertise_service_data(&ServiceId::FromUuid16(4)).unwrap();
+    micro.wait_for_updates(Some(10000));
+    
+    println!("stop");
+    beacon.stop().unwrap();
+    micro.wait_for_updates(None);
+}
+
+*/