--- conflicted
+++ resolved
@@ -1,4 +1,3 @@
-<<<<<<< HEAD
 use config::StopBits;
 use esp_idf_svc::{
     hal::{gpio, peripherals::Peripherals, uart::*, prelude::*, delay::FreeRtos},
@@ -34,107 +33,5 @@
             uart.write(&buffer).unwrap();
         }
         FreeRtos::delay_ms(1000);
-=======
-//! This example creates a secure ble server. This server has one standar service with three characteristics:
-//! - Writable characteristic: Uses an id created from a String.
-//! - Readable characteristic: Uses a Standar characteristic uuid (BatteryLevel) to inform the level of the battery.
-//! - Notifiable characteristic: Uses an id created from a String to notify an integer value.
-//!    Since this server is secure, the clients phone must complete a passkey ('001234') to get access to the information.
-
-use esp32framework::{
-    ble::{
-        utils::{
-            ble_standard_uuids::{StandarCharacteristicId, StandarServiceId},
-            Characteristic, IOCapabilities, Security, Service,
-        },
-        BleId, BleServer,
-    },
-    Microcontroller,
-};
-
-const PASSWORD: &str = "001234";
-
-fn set_up_characteristics() -> Vec<Characteristic> {
-    // IDs
-    let writable_char_id = BleId::FromUuid128([0x01; 16]);
-    let readable_char_id = BleId::StandarCharacteristic(StandarCharacteristicId::BatteryLevel);
-    let notifiable_char_id = BleId::FromUuid128([0x02; 16]);
-
-    // Structures
-    let mut writable_characteristic = Characteristic::new(writable_char_id, vec![0x00]);
-    writable_characteristic.writable(true);
-
-    let mut readable_characteristic = Characteristic::new(readable_char_id, vec![0x38]);
-    readable_characteristic.readeable(true);
-
-    let mut notifiable_characteristic = Characteristic::new(notifiable_char_id, vec![0x10]);
-    notifiable_characteristic.readeable(true).notifiable(true);
-
-    vec![
-        notifiable_characteristic,
-        readable_characteristic,
-        writable_characteristic,
-    ]
-}
-
-fn add_handlers_to_server(server: &mut BleServer) {
-    server.connection_handler(|_server, connection_info| {
-        println!("The client {:?} is connected", connection_info.address)
-    });
-    server.disconnect_handler(|_server, connection_info| {
-        println!("The client {:?} is disconnected", connection_info.address)
-    });
-}
-
-fn main() {
-    let mut micro = Microcontroller::take();
-
-    // Security configuration
-    let phone_capabilities = IOCapabilities::DisplayOnly;
-    let security = Security::new(PASSWORD.parse::<u32>().unwrap(), phone_capabilities).unwrap();
-
-    let characteristics: Vec<Characteristic> = set_up_characteristics();
-    let mut notifiable_characteristic = characteristics[0].clone();
-    let service_id = BleId::StandardService(StandarServiceId::Battery);
-    let mut service = Service::new(&service_id, vec![0xAB]).unwrap();
-    service.add_characteristics(&characteristics);
-
-    let mut server = micro
-        .ble_secure_server(
-            "Example Secure Server".to_string(),
-            &vec![service],
-            security,
-        )
-        .unwrap();
-
-    add_handlers_to_server(&mut server);
-    server.set_connection_mode(esp32framework::ble::utils::ConnectionMode::UndirectedConnectable);
-    server.start().unwrap();
-
-    let mut counter: u8 = 1;
-    loop {
-        notifiable_characteristic.update_data(vec![counter]);
-        server
-            .notify_value(service_id.clone(), &notifiable_characteristic)
-            .unwrap();
-        micro.wait_for_updates(Some(1000));
-        counter += 1;
-        // if counter == 10{
-        //     server.set_connection_mode(esp32framework::ble::utils::ConnectionMode::DirectedConnectable);
-        //     println!("Voy a apagar");
-        //     server.restart().unwrap();
-
-        //     let service_id_dos = BleId::StandardService(StandarServiceId::AlertNotification);
-        //     let mut service_dos = Service::new(&service_id_dos, vec![0xAB]).unwrap();
-        //     let mut readable_char_id = BleId::StandarCharacteristic(StandarCharacteristicId::ACSControlPoint);
-        //     let mut readable_characteristic = Characteristic::new(readable_char_id, vec![0x38]);
-        //     readable_characteristic.readeable(true);
-        //     service_dos.add_characteristic(readable_characteristic);
-        //     server.set_service(&service_dos).unwrap();
-        //     micro.wait_for_updates(Some(10000));
-        //     println!("Voy a prender");
-        //     server.start().unwrap()
-        // }
->>>>>>> f0470015
     }
 }