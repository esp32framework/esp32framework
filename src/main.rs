--- conflicted
+++ resolved
@@ -1,183 +1,165 @@
-// use std::sync::{atomic::AtomicU8, Arc};
-
-use std::sync::{atomic::AtomicU8, Arc};
-
-use esp32framework::{ble::{ble_client::BleClient, BleError, BleId, RemoteCharacteristic}, timer_driver::TimerDriver, Microcontroller};
-use esp32_nimble::BLEDevice;
-fn main(){
-  let mut micro = Microcontroller::new();
-
-  let mut client = micro.ble_client();
-  let service_id = BleId::FromUuid32(0x12345678);
-  client.connect_to_device_with_service(None, &service_id).unwrap();
-  
-  println!("Connected");
-  micro.wait_for_updates(Some(2000));
-  
-  let characteristic_id: BleId = BleId::FromUuid16(0x0101);
-  let mut characteristic = client.get_characteristic(&service_id, &characteristic_id).unwrap();
-  
-  let descriptors = characteristic.get_all_descriptors().unwrap();
-  for mut desc in descriptors{
-    let value = match desc.read(){
-        Ok(value) => value,
-        Err(err) => match err{
-          BleError::NotReadable => continue,
-          _ => Err(err).unwrap()
-        },
-    };
-    println!("Descriptor: {:?}, value: {:?}", desc.id(), value);
-  }
-}
-
-  
-
-  /*
-  let mut characteristics = client.get_all_characteristics(&service_id).unwrap();
-  
-  let multiplier = Arc::new(AtomicU8::new(2));
-  for characteristic in &mut characteristics{
-    let cloned_multiplier = multiplier.clone();
-    _ = characteristic.on_notify(move |data| {
-      cloned_multiplier.store(data[0], std::sync::atomic::Ordering::SeqCst)
-    });
-  }
-<<<<<<< HEAD
-=======
-
-  let mut timer_driver = micro.get_timer_driver();
-  //timer_driver.interrupt_after(2000, || {println!("INTERRUPCION")});
-  //timer_driver.enable().unwrap();
-
-  micro.block_on(main_loop(timer_driver, characteristics, multiplier))
-  
-
-  //TODO blockon en micro para hacer lo del usuario + los updates
-  
-  // recibe el future del usuario y por adentro tambien se le pasa el update: 
-  
->>>>>>> c536dd69
-  
-}
-
-async fn main_loop<'a>(mut timer_driver: TimerDriver<'static>,mut characteristics: Vec<RemoteCharacteristic<'a>>, multiplier: Arc<AtomicU8>){
-  loop{
-    for characteristic in characteristics.iter_mut(){
-      let read = match characteristic.read_async().await {
-        Ok(read) => get_number_from_bytes(read),
-        Err(err) => match err{
-          BleError::CharacteristicIsNotReadable => continue,
-          _ => Err(err).unwrap()
-        }
-      };
-      
-      let mult = multiplier.load(std::sync::atomic::Ordering::Acquire);
-<<<<<<< HEAD
-      let new_value = read * mult as u32;
-      
-      println!("Read value: {}, multipling by: {}, result: {}", read, mult, new_value);
-      
-      if let Err(err) = characteristic.write(&new_value.to_be_bytes()){
-=======
-      let new_value = read.wrapping_mul(mult as u32);
-
-      println!("Read value: {}, multipling by: {}, result: {}", read, mult, new_value);
-    
-      if let Err(err) = characteristic.write_async(&new_value.to_be_bytes()).await{
->>>>>>> c536dd69
-        match err{
-          BleError::CharacteristicIsNotWritable => continue,
-          _ => Err(err).unwrap()
-        }
-      }
-    }
-<<<<<<< HEAD
-    
-    micro.wait_for_updates(Some(2000));
-=======
-
-    println!("Antes de delay");
-    timer_driver.delay(2000).await.unwrap();
->>>>>>> c536dd69
-	}
-}
-
-
-fn get_number_from_bytes(bytes: Vec<u8>)->u32{
-  let mut aux = vec![0,0,0,0];
-  aux.extend(bytes);
-  let bytes = aux.last_chunk().unwrap();
-  u32::from_be_bytes(*bytes)
-}
-
-*/
-/*
-use bstr::ByteSlice;
-use esp32_nimble::{utilities::BleUuid, uuid128, BLEClient, BLEDevice};
-use esp_idf_svc::hal::{
-  delay::FreeRtos, prelude::Peripherals, task::block_on, timer::{TimerConfig, TimerDriver}
-};
-
-fn main() {
-  esp_idf_svc::sys::link_patches();
-  esp_idf_svc::log::EspLogger::initialize_default();
-
-  let peripherals = Peripherals::take().unwrap();
-  let mut timer = TimerDriver::new(peripherals.timer00, &TimerConfig::new()).unwrap();
-
-  block_on(async {
-    let ble_device = BLEDevice::take();
-    let ble_scan = ble_device.get_scan();
-    let device = ble_scan
-      .active_scan(true)
-      .interval(100)
-      .window(99)
-      .find_device(10000, |device| {
-          println!("device_name: {}", device.name());
-          device.name().contains_str("e")
-        })
-      .await.unwrap();
-
-    if let Some(device) = device {
-      let mut client = BLEClient::new();
-      client.on_connect(|client| {
-        client.update_conn_params(120, 120, 0, 60).unwrap();
-      });
-      client.connect(device.addr()).await.unwrap();
-
-      for s in client.get_services().await.unwrap(){
-        println!("service: {s}");
-      }
-      
-      let service = client
-        .get_service(BleUuid::Uuid16(0x1515))
-        .await.unwrap();
-
-      let uuid = BleUuid::Uuid16(0x0101);
-      let characteristic = service.get_characteristic(uuid).await.unwrap();
-      let value = characteristic.read_value().await.unwrap();
-      println!("{characteristic} tiene value: {:?}", value);
-      
-      let uuid = BleUuid::Uuid16(0x0202);
-      let characteristic = service.get_characteristic(uuid).await.unwrap();
-
-      if !characteristic.can_notify() {
-        ::log::error!("characteristic can't notify: {}", characteristic);
-      }
-
-      println!("subscribe to {}", characteristic);
-      characteristic
-        .on_notify(move |data| {
-        println!("{uuid} notified: {:?}", data)
-        })
-        .subscribe_notify(false)
-        .await.unwrap();
-      timer.delay(timer.tick_hz() * 50).await.unwrap();
-
-      client.disconnect().unwrap();
-    }
-  });
-  FreeRtos::delay_ms(5000)
-}
-
- */
+// use std::sync::{atomic::AtomicU8, Arc};
+
+use std::sync::{atomic::AtomicU8, Arc};
+
+use esp32framework::{ble::{ble_client::BleClient, BleError, BleId, RemoteCharacteristic}, timer_driver::TimerDriver, Microcontroller};
+use esp32_nimble::BLEDevice;
+fn main(){
+  let mut micro = Microcontroller::new();
+
+  let mut client = micro.ble_client();
+  let service_id = BleId::FromUuid32(0x12345678);
+  client.connect_to_device_with_service(None, &service_id).unwrap();
+  
+  println!("Connected");
+  micro.wait_for_updates(Some(2000));
+  
+  let characteristic_id: BleId = BleId::FromUuid16(0x0101);
+  let mut characteristic = client.get_characteristic(&service_id, &characteristic_id).unwrap();
+  
+  let descriptors = characteristic.get_all_descriptors().unwrap();
+  for mut desc in descriptors{
+    let value = match desc.read(){
+        Ok(value) => value,
+        Err(err) => match err{
+          BleError::NotReadable => continue,
+          _ => Err(err).unwrap()
+        },
+    };
+    println!("Descriptor: {:?}, value: {:?}", desc.id(), value);
+  }
+}
+
+  
+
+  /*
+  let mut characteristics = client.get_all_characteristics(&service_id).unwrap();
+  
+  let multiplier = Arc::new(AtomicU8::new(2));
+  for characteristic in &mut characteristics{
+    let cloned_multiplier = multiplier.clone();
+    _ = characteristic.on_notify(move |data| {
+      cloned_multiplier.store(data[0], std::sync::atomic::Ordering::SeqCst)
+    });
+  }
+
+  let mut timer_driver = micro.get_timer_driver();
+  //timer_driver.interrupt_after(2000, || {println!("INTERRUPCION")});
+  //timer_driver.enable().unwrap();
+
+  micro.block_on(main_loop(timer_driver, characteristics, multiplier))
+  
+
+  //TODO blockon en micro para hacer lo del usuario + los updates
+  
+  // recibe el future del usuario y por adentro tambien se le pasa el update: 
+}
+
+async fn main_loop<'a>(mut timer_driver: TimerDriver<'static>,mut characteristics: Vec<RemoteCharacteristic<'a>>, multiplier: Arc<AtomicU8>){
+  loop{
+    for characteristic in characteristics.iter_mut(){
+      let read = match characteristic.read_async().await {
+        Ok(read) => get_number_from_bytes(read),
+        Err(err) => match err{
+          BleError::CharacteristicIsNotReadable => continue,
+          _ => Err(err).unwrap()
+        }
+      };
+      
+      let mult = multiplier.load(std::sync::atomic::Ordering::Acquire);
+      let new_value = read.wrapping_mul(mult as u32);
+
+      println!("Read value: {}, multipling by: {}, result: {}", read, mult, new_value);
+    
+      if let Err(err) = characteristic.write_async(&new_value.to_be_bytes()).await{
+        match err{
+          BleError::CharacteristicIsNotWritable => continue,
+          _ => Err(err).unwrap()
+        }
+      }
+    }
+
+    println!("Antes de delay");
+    timer_driver.delay(2000).await.unwrap();
+	}
+}
+
+
+fn get_number_from_bytes(bytes: Vec<u8>)->u32{
+  let mut aux = vec![0,0,0,0];
+  aux.extend(bytes);
+  let bytes = aux.last_chunk().unwrap();
+  u32::from_be_bytes(*bytes)
+}
+
+*/
+/*
+use bstr::ByteSlice;
+use esp32_nimble::{utilities::BleUuid, uuid128, BLEClient, BLEDevice};
+use esp_idf_svc::hal::{
+  delay::FreeRtos, prelude::Peripherals, task::block_on, timer::{TimerConfig, TimerDriver}
+};
+
+fn main() {
+  esp_idf_svc::sys::link_patches();
+  esp_idf_svc::log::EspLogger::initialize_default();
+
+  let peripherals = Peripherals::take().unwrap();
+  let mut timer = TimerDriver::new(peripherals.timer00, &TimerConfig::new()).unwrap();
+
+  block_on(async {
+    let ble_device = BLEDevice::take();
+    let ble_scan = ble_device.get_scan();
+    let device = ble_scan
+      .active_scan(true)
+      .interval(100)
+      .window(99)
+      .find_device(10000, |device| {
+          println!("device_name: {}", device.name());
+          device.name().contains_str("e")
+        })
+      .await.unwrap();
+
+    if let Some(device) = device {
+      let mut client = BLEClient::new();
+      client.on_connect(|client| {
+        client.update_conn_params(120, 120, 0, 60).unwrap();
+      });
+      client.connect(device.addr()).await.unwrap();
+
+      for s in client.get_services().await.unwrap(){
+        println!("service: {s}");
+      }
+      
+      let service = client
+        .get_service(BleUuid::Uuid16(0x1515))
+        .await.unwrap();
+
+      let uuid = BleUuid::Uuid16(0x0101);
+      let characteristic = service.get_characteristic(uuid).await.unwrap();
+      let value = characteristic.read_value().await.unwrap();
+      println!("{characteristic} tiene value: {:?}", value);
+      
+      let uuid = BleUuid::Uuid16(0x0202);
+      let characteristic = service.get_characteristic(uuid).await.unwrap();
+
+      if !characteristic.can_notify() {
+        ::log::error!("characteristic can't notify: {}", characteristic);
+      }
+
+      println!("subscribe to {}", characteristic);
+      characteristic
+        .on_notify(move |data| {
+        println!("{uuid} notified: {:?}", data)
+        })
+        .subscribe_notify(false)
+        .await.unwrap();
+      timer.delay(timer.tick_hz() * 50).await.unwrap();
+
+      client.disconnect().unwrap();
+    }
+  });
+  FreeRtos::delay_ms(5000)
+}
+
+ */