<<<<<<< HEAD
use esp32_nimble::{enums::*, utilities::BleUuid, BLEAdvertisementData, BLEDevice, NimbleProperties};

use esp32framework::{ble::{BleBeacon, BleId, Characteristic, IOCapabilities, Security, Service, StandarCharacteristicId, StandarServiceId}, gpio::DigitalOut, sensors::{DateTime, DS3231}, Microcontroller};
=======
use esp32framework::{Microcontroller, ble::{ble_client::BleClient, BleId}};
use esp32_nimble::BLEDevice;
fn main(){
    let mut micro = Microcontroller::new();
    
    let ble_device = BLEDevice::take();
    let mut client = BleClient::new(ble_device);
    client.connect_to_device_of_name(None, "Galaxy S10e".to_string()).unwrap();
    
    println!("Connected");
    micro.wait_for_updates(Some(2000));
    client.prueba();
    micro.wait_for_updates(None)
}
/*
use bstr::ByteSlice;
use esp32_nimble::{utilities::BleUuid, uuid128, BLEClient, BLEDevice};
use esp_idf_svc::hal::{
  delay::FreeRtos, prelude::Peripherals, task::block_on, timer::{TimerConfig, TimerDriver}
};

fn main() {
  esp_idf_svc::sys::link_patches();
  esp_idf_svc::log::EspLogger::initialize_default();

  let peripherals = Peripherals::take().unwrap();
  let mut timer = TimerDriver::new(peripherals.timer00, &TimerConfig::new()).unwrap();
>>>>>>> 2085e499

  block_on(async {
    let ble_device = BLEDevice::take();
    let ble_scan = ble_device.get_scan();
    let device = ble_scan
      .active_scan(true)
      .interval(100)
      .window(99)
      .find_device(10000, |device| {
          println!("device_name: {}", device.name());
          device.name().contains_str("e")
        })
      .await.unwrap();

<<<<<<< HEAD
fn main(){
	let mut micro = Microcontroller::new();
	let security = Security::new(123456, IOCapabilities::DisplayOnly);
	let service_id = BleId::StandardService(StandarServiceId::EnvironmentalSensing);
	let char_id = BleId::StandarCharacteristic(StandarCharacteristicId::ActivityGoal);
	let mut characteristic: Characteristic = Characteristic::new(char_id, vec![]);
	characteristic.readeable(true).readeable_authen(true).readeable_enc(true);
	let mut service = Service::new(&service_id, vec![]).unwrap();
	service.add_characteristic(characteristic);
	let mut services = vec![service];
	let mut server = micro.ble_secure_server("Server".to_string(),&services,security);
	server.start();
	loop {
		micro.wait_for_updates(Some(300));
	}
}



/*
  
  fn main() {
	esp_idf_svc::sys::link_patches();
	esp_idf_svc::log::EspLogger::initialize_default();
  
	let device = BLEDevice::take();
	let ble_advertising = device.get_advertising();
  
	device
	  .security()
	  .set_auth(AuthReq::all())
	  .set_passkey(123456)
	  .set_io_cap(SecurityIOCap::KeyboardDisplay)
	  .resolve_rpa();
  
	let server = device.get_server();
	server.on_connect(|server, desc| {
	  ::log::info!("Client connected: {:?}", desc);
  
	  if server.connected_count() < (esp_idf_svc::sys::CONFIG_BT_NIMBLE_MAX_CONNECTIONS as _) {
		::log::info!("Multi-connect support: start advertising");
		ble_advertising.lock().start().unwrap();
	  }
	});
	server.on_disconnect(|_desc, reason| {
	  ::log::info!("Client disconnected ({:?})", reason);
	  if let Err(e) = reason {
		  println!("El error fue {:?}", e.to_string());
	  }
	});
	server.on_authentication_complete(|desc, result| {
	  ::log::info!("AuthenticationComplete({:?}): {:?}", result, desc);
	});
  
	let service = server.create_service(BleUuid::Uuid16(0xABCD));
  
	let non_secure_characteristic = service
	  .lock()
	  .create_characteristic(BleUuid::Uuid16(0x1234), NimbleProperties::READ);
	non_secure_characteristic
	  .lock()
	  .set_value("non_secure_characteristic".as_bytes());
  
	let secure_characteristic = service.lock().create_characteristic(
	  BleUuid::Uuid16(0x1235),
	  NimbleProperties::READ | NimbleProperties::READ_ENC | NimbleProperties::READ_AUTHEN,
	);
	secure_characteristic
	  .lock()
	  .set_value("secure_characteristic".as_bytes());
  
	// With esp32-c3, advertising stops when a device is bonded.
	// (https://github.com/taks/esp32-nimble/issues/70)
	ble_advertising.lock().set_data(
	  BLEAdvertisementData::new()
		.name("ESP32-GATT-Server")
		.add_service_uuid(BleUuid::Uuid16(0xABCD)),
	).unwrap();
	ble_advertising.lock().start().unwrap();
  
	::log::info!("bonded_addresses: {:?}", device.bonded_addresses());
  
	loop {
	  esp_idf_svc::hal::delay::FreeRtos::delay_ms(1000);
	}
  }

  */
=======
    if let Some(device) = device {
      let mut client = BLEClient::new();
      client.on_connect(|client| {
        client.update_conn_params(120, 120, 0, 60).unwrap();
      });
      client.connect(device.addr()).await.unwrap();

      for s in client.get_services().await.unwrap(){
        println!("service: {s}");
      }
      
      let service = client
        .get_service(BleUuid::Uuid16(0x1515))
        .await.unwrap();

      let uuid = BleUuid::Uuid16(0x0101);
      let characteristic = service.get_characteristic(uuid).await.unwrap();
      let value = characteristic.read_value().await.unwrap();
      println!("{characteristic} tiene value: {:?}", value);
      
      let uuid = BleUuid::Uuid16(0x0202);
      let characteristic = service.get_characteristic(uuid).await.unwrap();

      if !characteristic.can_notify() {
        ::log::error!("characteristic can't notify: {}", characteristic);
      }

      println!("subscribe to {}", characteristic);
      characteristic
        .on_notify(move |data| {
        println!("{uuid} notified: {:?}", data)
        })
        .subscribe_notify(false)
        .await.unwrap();
      timer.delay(timer.tick_hz() * 50).await.unwrap();

      client.disconnect().unwrap();
    }
  });
  FreeRtos::delay_ms(5000)
}

 */

>>>>>>> 2085e499
<|MERGE_RESOLUTION|>--- conflicted
+++ resolved
@@ -1,182 +1,84 @@
-<<<<<<< HEAD
-use esp32_nimble::{enums::*, utilities::BleUuid, BLEAdvertisementData, BLEDevice, NimbleProperties};
-
-use esp32framework::{ble::{BleBeacon, BleId, Characteristic, IOCapabilities, Security, Service, StandarCharacteristicId, StandarServiceId}, gpio::DigitalOut, sensors::{DateTime, DS3231}, Microcontroller};
-=======
-use esp32framework::{Microcontroller, ble::{ble_client::BleClient, BleId}};
-use esp32_nimble::BLEDevice;
-fn main(){
-    let mut micro = Microcontroller::new();
-    
-    let ble_device = BLEDevice::take();
-    let mut client = BleClient::new(ble_device);
-    client.connect_to_device_of_name(None, "Galaxy S10e".to_string()).unwrap();
-    
-    println!("Connected");
-    micro.wait_for_updates(Some(2000));
-    client.prueba();
-    micro.wait_for_updates(None)
-}
-/*
-use bstr::ByteSlice;
-use esp32_nimble::{utilities::BleUuid, uuid128, BLEClient, BLEDevice};
-use esp_idf_svc::hal::{
-  delay::FreeRtos, prelude::Peripherals, task::block_on, timer::{TimerConfig, TimerDriver}
-};
-
-fn main() {
-  esp_idf_svc::sys::link_patches();
-  esp_idf_svc::log::EspLogger::initialize_default();
-
-  let peripherals = Peripherals::take().unwrap();
-  let mut timer = TimerDriver::new(peripherals.timer00, &TimerConfig::new()).unwrap();
->>>>>>> 2085e499
-
-  block_on(async {
-    let ble_device = BLEDevice::take();
-    let ble_scan = ble_device.get_scan();
-    let device = ble_scan
-      .active_scan(true)
-      .interval(100)
-      .window(99)
-      .find_device(10000, |device| {
-          println!("device_name: {}", device.name());
-          device.name().contains_str("e")
-        })
-      .await.unwrap();
-
-<<<<<<< HEAD
-fn main(){
-	let mut micro = Microcontroller::new();
-	let security = Security::new(123456, IOCapabilities::DisplayOnly);
-	let service_id = BleId::StandardService(StandarServiceId::EnvironmentalSensing);
-	let char_id = BleId::StandarCharacteristic(StandarCharacteristicId::ActivityGoal);
-	let mut characteristic: Characteristic = Characteristic::new(char_id, vec![]);
-	characteristic.readeable(true).readeable_authen(true).readeable_enc(true);
-	let mut service = Service::new(&service_id, vec![]).unwrap();
-	service.add_characteristic(characteristic);
-	let mut services = vec![service];
-	let mut server = micro.ble_secure_server("Server".to_string(),&services,security);
-	server.start();
-	loop {
-		micro.wait_for_updates(Some(300));
-	}
-}
-
-
-
-/*
-  
-  fn main() {
-	esp_idf_svc::sys::link_patches();
-	esp_idf_svc::log::EspLogger::initialize_default();
-  
-	let device = BLEDevice::take();
-	let ble_advertising = device.get_advertising();
-  
-	device
-	  .security()
-	  .set_auth(AuthReq::all())
-	  .set_passkey(123456)
-	  .set_io_cap(SecurityIOCap::KeyboardDisplay)
-	  .resolve_rpa();
-  
-	let server = device.get_server();
-	server.on_connect(|server, desc| {
-	  ::log::info!("Client connected: {:?}", desc);
-  
-	  if server.connected_count() < (esp_idf_svc::sys::CONFIG_BT_NIMBLE_MAX_CONNECTIONS as _) {
-		::log::info!("Multi-connect support: start advertising");
-		ble_advertising.lock().start().unwrap();
-	  }
-	});
-	server.on_disconnect(|_desc, reason| {
-	  ::log::info!("Client disconnected ({:?})", reason);
-	  if let Err(e) = reason {
-		  println!("El error fue {:?}", e.to_string());
-	  }
-	});
-	server.on_authentication_complete(|desc, result| {
-	  ::log::info!("AuthenticationComplete({:?}): {:?}", result, desc);
-	});
-  
-	let service = server.create_service(BleUuid::Uuid16(0xABCD));
-  
-	let non_secure_characteristic = service
-	  .lock()
-	  .create_characteristic(BleUuid::Uuid16(0x1234), NimbleProperties::READ);
-	non_secure_characteristic
-	  .lock()
-	  .set_value("non_secure_characteristic".as_bytes());
-  
-	let secure_characteristic = service.lock().create_characteristic(
-	  BleUuid::Uuid16(0x1235),
-	  NimbleProperties::READ | NimbleProperties::READ_ENC | NimbleProperties::READ_AUTHEN,
-	);
-	secure_characteristic
-	  .lock()
-	  .set_value("secure_characteristic".as_bytes());
-  
-	// With esp32-c3, advertising stops when a device is bonded.
-	// (https://github.com/taks/esp32-nimble/issues/70)
-	ble_advertising.lock().set_data(
-	  BLEAdvertisementData::new()
-		.name("ESP32-GATT-Server")
-		.add_service_uuid(BleUuid::Uuid16(0xABCD)),
-	).unwrap();
-	ble_advertising.lock().start().unwrap();
-  
-	::log::info!("bonded_addresses: {:?}", device.bonded_addresses());
-  
-	loop {
-	  esp_idf_svc::hal::delay::FreeRtos::delay_ms(1000);
-	}
-  }
-
-  */
-=======
-    if let Some(device) = device {
-      let mut client = BLEClient::new();
-      client.on_connect(|client| {
-        client.update_conn_params(120, 120, 0, 60).unwrap();
-      });
-      client.connect(device.addr()).await.unwrap();
-
-      for s in client.get_services().await.unwrap(){
-        println!("service: {s}");
-      }
-      
-      let service = client
-        .get_service(BleUuid::Uuid16(0x1515))
-        .await.unwrap();
-
-      let uuid = BleUuid::Uuid16(0x0101);
-      let characteristic = service.get_characteristic(uuid).await.unwrap();
-      let value = characteristic.read_value().await.unwrap();
-      println!("{characteristic} tiene value: {:?}", value);
-      
-      let uuid = BleUuid::Uuid16(0x0202);
-      let characteristic = service.get_characteristic(uuid).await.unwrap();
-
-      if !characteristic.can_notify() {
-        ::log::error!("characteristic can't notify: {}", characteristic);
-      }
-
-      println!("subscribe to {}", characteristic);
-      characteristic
-        .on_notify(move |data| {
-        println!("{uuid} notified: {:?}", data)
-        })
-        .subscribe_notify(false)
-        .await.unwrap();
-      timer.delay(timer.tick_hz() * 50).await.unwrap();
-
-      client.disconnect().unwrap();
-    }
-  });
-  FreeRtos::delay_ms(5000)
-}
-
- */
-
->>>>>>> 2085e499
+use esp32framework::{Microcontroller, ble::{ble_client::BleClient, BleId}};
+use esp32_nimble::BLEDevice;
+fn main(){
+    let mut micro = Microcontroller::new();
+    
+    let ble_device = BLEDevice::take();
+    let mut client = BleClient::new(ble_device);
+    client.connect_to_device_of_name(None, "Galaxy S10e".to_string()).unwrap();
+    
+    println!("Connected");
+    micro.wait_for_updates(Some(2000));
+    client.prueba();
+    micro.wait_for_updates(None)
+}
+/*
+use bstr::ByteSlice;
+use esp32_nimble::{utilities::BleUuid, uuid128, BLEClient, BLEDevice};
+use esp_idf_svc::hal::{
+  delay::FreeRtos, prelude::Peripherals, task::block_on, timer::{TimerConfig, TimerDriver}
+};
+
+fn main() {
+  esp_idf_svc::sys::link_patches();
+  esp_idf_svc::log::EspLogger::initialize_default();
+
+  let peripherals = Peripherals::take().unwrap();
+  let mut timer = TimerDriver::new(peripherals.timer00, &TimerConfig::new()).unwrap();
+
+  block_on(async {
+    let ble_device = BLEDevice::take();
+    let ble_scan = ble_device.get_scan();
+    let device = ble_scan
+      .active_scan(true)
+      .interval(100)
+      .window(99)
+      .find_device(10000, |device| {
+          println!("device_name: {}", device.name());
+          device.name().contains_str("e")
+        })
+      .await.unwrap();
+
+    if let Some(device) = device {
+      let mut client = BLEClient::new();
+      client.on_connect(|client| {
+        client.update_conn_params(120, 120, 0, 60).unwrap();
+      });
+      client.connect(device.addr()).await.unwrap();
+
+      for s in client.get_services().await.unwrap(){
+        println!("service: {s}");
+      }
+      
+      let service = client
+        .get_service(BleUuid::Uuid16(0x1515))
+        .await.unwrap();
+
+      let uuid = BleUuid::Uuid16(0x0101);
+      let characteristic = service.get_characteristic(uuid).await.unwrap();
+      let value = characteristic.read_value().await.unwrap();
+      println!("{characteristic} tiene value: {:?}", value);
+      
+      let uuid = BleUuid::Uuid16(0x0202);
+      let characteristic = service.get_characteristic(uuid).await.unwrap();
+
+      if !characteristic.can_notify() {
+        ::log::error!("characteristic can't notify: {}", characteristic);
+      }
+
+      println!("subscribe to {}", characteristic);
+      characteristic
+        .on_notify(move |data| {
+        println!("{uuid} notified: {:?}", data)
+        })
+        .subscribe_notify(false)
+        .await.unwrap();
+      timer.delay(timer.tick_hz() * 50).await.unwrap();
+
+      client.disconnect().unwrap();
+    }
+  });
+  FreeRtos::delay_ms(5000)
+}
+
+ */