--- conflicted
+++ resolved
@@ -1,110 +1,16 @@
 use esp32_nimble::{utilities::{mutex::Mutex, BleUuid}, BLEAdvertisementData, BLEAdvertising, BLEDevice, BLEError};
-use uuid::*;
-<<<<<<< HEAD
-use std::{collections::HashMap, hash::Hash, format, num::NonZero, time::Duration};
-use super::{StandarServiceId, Service, BleId, BleError};
-=======
 use std::{cell::RefCell, collections::HashMap, hash::Hash, rc::Rc, time::Duration};
+use super::{Service, BleId, BleError};
 use crate::utils::{auxiliary::{SharableRef, SharableRefExt}, timer_driver::{TimerDriver, TimerDriverError}};
-
-use super::StandarServiceId;
-
-const MAX_ADV_PAYLOAD_SIZE: usize = 31;
-const PAYLOAD_FIELD_IDENTIFIER_SIZE: usize = 2;
->>>>>>> a3de7445
 
 pub struct BleBeacon<'a>{
     advertising_name: String,
     ble_device: &'a mut BLEDevice,
-<<<<<<< HEAD
-    services: HashMap<BleId,Service>,
-    advertisement: BLEAdvertisementData,
-    time_per_service: Duration
-}
-
-=======
-    services: SharableRef<HashMap<ServiceId,Service>>,
+    services: SharableRef<HashMap<BleId,Service>>,
     advertisement: SharableRef<BLEAdvertisementData>,
     timer_driver: TimerDriver<'a>,
     time_per_service: Duration,
 }
-
-#[derive(Clone, Debug)]
-pub struct Service{
-    id: ServiceId,
-    data: Vec<u8>
-}
-
-#[derive(Debug)]
-pub enum BleError{
-    ServiceDoesNotFit,
-    ServiceTooBig,
-    ServiceUnknown,
-    StartingFailure,
-    StoppingFailure,
-    TimerDriverError(TimerDriverError),
-    Code(u32, String),
-}
-
-impl From<BLEError> for BleError{
-    fn from(value: BLEError) -> Self {
-        match value.code() {
-            esp_idf_svc::sys::BLE_HS_EMSGSIZE => BleError::ServiceDoesNotFit,
-            _ => BleError::Code(value.code(), value.to_string()),
-        }
-    }
-}
-
-impl Service {
-    pub fn new(id: &ServiceId, data: Vec<u8>) -> Result<Service, BleError> {
-        let header_bytes = if data.is_empty() {PAYLOAD_FIELD_IDENTIFIER_SIZE} else {PAYLOAD_FIELD_IDENTIFIER_SIZE * 2};
-        if data.len() + header_bytes + id.byte_size() > MAX_ADV_PAYLOAD_SIZE {
-            Err(BleError::ServiceTooBig)
-        } else {
-            Ok(Service{id: id.clone(), data})
-        }
-    }
-}
-
-/// in case of repeated name service (using ByName), the first one will be overwritten
-#[derive(Debug, PartialEq, Eq, Clone)]
-pub enum ServiceId {
-    StandardService(StandarServiceId),
-    ByName(String),
-    FromUuid16(u16),
-    FromUuid32(u32),
-    FromUuid128([u8; 16]),
-}
-
-
-impl Hash for ServiceId {
-    fn hash<H: std::hash::Hasher>(&self, state: &mut H) {
-        self.to_uuid().to_string().hash(state)
-    }
-}
-
-impl ServiceId {
-    pub fn to_uuid(&self) -> BleUuid {
-        match self {
-            ServiceId::StandardService(service) => {BleUuid::from_uuid16(*service as u16)},
-            ServiceId::ByName(name) => {BleUuid::from_uuid128(Uuid::new_v3(&Uuid::NAMESPACE_OID, name.as_bytes()).into_bytes())},
-            ServiceId::FromUuid16(uuid) => BleUuid::from_uuid16(*uuid),
-            ServiceId::FromUuid32(uuid) => BleUuid::from_uuid32(*uuid),
-            ServiceId::FromUuid128(uuid) => BleUuid::from_uuid128(*uuid),
-        }
-    }
-
-    fn byte_size(&self) -> usize{
-        match self {
-            ServiceId::StandardService(service) => service.byte_size(),
-            ServiceId::ByName(_) => {16},
-            ServiceId::FromUuid16(_) => 2,
-            ServiceId::FromUuid32(_) => 4,
-            ServiceId::FromUuid128(_) => 16,
-        }
-    }
-}
->>>>>>> a3de7445
 
 impl <'a>BleBeacon<'a>{
     pub fn new(ble_device: &'a mut BLEDevice, timer_driver: TimerDriver<'a>, advertising_name: String) -> Result<Self, BleError>{
@@ -166,36 +72,24 @@
         self.update_advertisement()
     }
 
-<<<<<<< HEAD
-    // check if advertisement allows removing service
-    pub fn remove_service(&mut self, service_id: &BleId) {
-        todo!()
-=======
     /// Removes the specified service from the beacon
-    pub fn remove_service(&mut self, service_id: &ServiceId) -> Result<&mut Self, BleError>{
+    pub fn remove_service(&mut self, service_id: &BleId) -> Result<&mut Self, BleError>{
         self.services.deref_mut().remove(service_id);
         self.reset_advertisement()?;
         Ok(self)
     }
     
     /// Removes the specified servicea from the beacon
-    pub fn remove_services(&mut self, service_ids: &Vec<ServiceId>)->Result<(), BleError>{
+    pub fn remove_services(&mut self, service_ids: &Vec<BleId>)->Result<(), BleError>{
         for service_id in service_ids{
             self.services.deref_mut().remove(service_id);
         }
         self.reset_advertisement()
->>>>>>> a3de7445
     }
     
     /// Start advertising one particular service data 
-<<<<<<< HEAD
-    pub fn advertise_service_data(&mut self, service_id: &BleId) -> Result<(), BleError> {
-        
-        match self.services.get(service_id){
-=======
-    fn change_advertised_service_data(&mut self, service_id: &ServiceId) -> Result<(), BleError> {
+    fn change_advertised_service_data(&mut self, service_id: &BleId) -> Result<(), BleError> {
         match self.services.deref().get(service_id){
->>>>>>> a3de7445
             Some(request_service) => {
                 self.advertisement.borrow_mut().service_data(request_service.id.to_uuid(), &request_service.data);
                 set_advertising_data(self.ble_device.get_advertising(), &mut self.advertisement.deref_mut())?;
@@ -211,7 +105,7 @@
 
     /// Set the beacon to advertise the data of a specified service. If beacon was looping data then 
     /// it stops.
-    pub fn advertise_service_data(&mut self, service_id: &ServiceId)-> Result<(), BleError>{
+    pub fn advertise_service_data(&mut self, service_id: &BleId)-> Result<(), BleError>{
         self.stop_looping_data()?;
         self.change_advertised_service_data(service_id)
     }
