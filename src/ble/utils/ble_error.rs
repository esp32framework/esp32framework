--- conflicted
+++ resolved
@@ -7,24 +7,10 @@
 
 /// Enums the different errors possible when working with BLE  
 #[derive(Debug)]
-<<<<<<< HEAD
-pub enum BleError{
-    ServiceDoesNotFit,
-    ServiceTooBig,
-    ServiceUnknown,
-    StartingFailure,
-    StoppingFailure,
-    TimerDriverError(TimerDriverError),
-    PeripheralError(PeripheralError),
-    Code(u32, String),
-    NotFound,
-    ServiceNotFound,
-=======
 pub enum BleError {
     AdvertisementError,
     AlreadyConnected,
     CanOnlyBeOneBleDriver,
->>>>>>> f4a12215
     CharacteristicNotFound,
     CharacteristicNotNotifiable,
     CharacteristicNotReadable,
@@ -32,16 +18,19 @@
     Code(u32, String),
     ConnectionError,
     CouldNotConnectToDevice,
+    DeviceNotConnectable,
     DescriptorNotFound,
     DescriptorNotReadable,
     DescriptorNotWritable,
     DeviceNotFound,
     Disconnected,
     IncorrectHandle,
+    InvalidPasskey,
     InvalidParameters,
     NotFound,
     NotReadable,
     NotWritable,
+    PeripheralError(PeripheralError),
     PropertiesError,
     ServiceDoesNotFit,
     ServiceNotFound,
@@ -51,18 +40,7 @@
     StartingFailure,
     StoppingFailure,
     TimeOut,
-<<<<<<< HEAD
-    NotReadable,
-    DescriptorNotReadable,
-    CharacteristicNotReadable,
-    CanOnlyBeOneBleDriver,
-    Disconnected,
-    CouldNotConnectToDevice,
-    DeviceNotConnectable,
-    InvalidPasskey,
-=======
     TimerDriverError(TimerDriverError)
->>>>>>> f4a12215
 }
 
 
