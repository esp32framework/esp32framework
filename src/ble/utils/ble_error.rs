--- conflicted
+++ resolved
@@ -38,11 +38,8 @@
     CanOnlyBeOneBleDriver,
     Disconnected,
     CouldNotConnectToDevice,
-<<<<<<< HEAD
-    DeviceNotConnectable
-=======
+    DeviceNotConnectable,
     InvalidPasskey,
->>>>>>> 52cf50b3
 }
 
 impl From<BLEError> for BleError {
