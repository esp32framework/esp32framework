<<<<<<< HEAD
use esp32_nimble::{enums::{AdvFlag, AdvType, AuthReq, ConnMode, DiscMode, SecurityIOCap}, utilities::BleUuid, BLEAddress, BLEAdvertisedDevice, BLEError, BLERemoteCharacteristic, BLERemoteDescriptor, NimbleProperties};
use uuid::Uuid;
use crate::utils::{auxiliary::{ISRByteArrayQueue, ISRQueue, ISRQueueTrait, SharableRef, SharableRefExt}, notification::Notifier, timer_driver::TimerDriverError};
use esp_idf_svc::hal::task::block_on;
use super::{StandarCharacteristicId, StandarServiceId};
use std::{cell::RefCell, hash::Hash, sync::Arc};
=======
use esp32_nimble::{enums::{AdvFlag, AdvType, AuthReq, ConnMode, DiscMode, SecurityIOCap}, utilities::BleUuid, BLEAddress, BLEAdvertisedDevice, BLEError, DescriptorProperties, NimbleProperties};
use uuid::Uuid;
use crate::utils::timer_driver::TimerDriverError;

use super::{StandarCharacteristicId, StandarServiceId, StandarDescriptorId};
use std::hash::Hash;
>>>>>>> 4089c90e

const MAX_ADV_PAYLOAD_SIZE: usize = 31;
const PAYLOAD_FIELD_IDENTIFIER_SIZE: usize = 2;
const ATTRIBUTE_CANNOT_BE_READ: u32 = 258;

/// Enums the different errors possible when working with BLE  
#[derive(Debug)]
pub enum BleError{
    ServiceDoesNotFit,
    ServiceTooBig,
    ServiceUnknown,
    StartingFailure,
    StoppingFailure,
    TimerDriverError(TimerDriverError),
    Code(u32, String),
    ServiceNotFound,
    CharacteristicNotFound,
    PropertiesError,
    AdvertisementError,
    StartingAdvertisementError,
    IncorrectHandle,
    ConnectionError,
    InvalidParameters,
    DeviceNotFound,
    AlreadyConnected,
    CharacteristicIsNotReadable,
    CharacteristicIsNotWritable,
    CharacteristicIsNotNotifiable,
    NotReadable
}

impl From<BLEError> for BleError {

    /// Creates a BleError from a BLEError
    /// 
    /// # Arguments
    /// 
    /// - `value`: The BLEError to transform
    /// 
    /// # Returns
    /// 
    /// The new BleError
    fn from(value: BLEError) -> Self {
        match value.code() {
            esp_idf_svc::sys::BLE_HS_EMSGSIZE => BleError::ServiceDoesNotFit,
            esp_idf_svc::sys::BLE_HS_EDONE => BleError::AlreadyConnected,
            esp_idf_svc::sys::BLE_HS_ENOTCONN  => BleError::DeviceNotFound,
            ATTRIBUTE_CANNOT_BE_READ => BleError::NotReadable,
            _ => BleError::Code(value.code(), value.to_string()),
        }
    }
}

impl BleError {
<<<<<<< HEAD
=======
    
    /// Creates a BleError from an u32
    /// 
    /// # Arguments
    /// 
    /// - `code`: An u32 representing the error code
    /// 
    /// # Returns
    /// 
    /// An option containing the corresponding BleError, or a None if conversion fails
>>>>>>> 4089c90e
    fn from_code(code: u32) -> Option<BleError> {
        match BLEError::convert(code) {
            Ok(_) => None,
            Err(err) => Some(BleError::from(err)),
        }
    }
}

/// Enums the posible discoverable modes:
/// * `Non-Discoverable Mode`: The device does not advertise itself. Other devices will connect only if they know the specific address.
/// * `Limited Discoverable Mode`: The device does the advertisement during a limited amount of time.
/// * `General Discoverable Mode`: The advertisment is done continuously, so any other device can see it in any moment.
/// Both Limited and General Discoverable Mode have min_interval and max_interval:
/// * `min_interval`: The minimum advertising interval, time between advertisememts. This value 
/// must range between 20ms and 10240ms in 0.625ms units.
/// * `max_interval`: The maximum advertising intervaltime between advertisememts. TThis value 
/// must range between 20ms and 10240ms in 0.625ms units.
pub enum DiscoverableMode {
    NonDiscoverable,
    LimitedDiscoverable(u16, u16), // TODO: ADD support
    GeneralDiscoverable(u16, u16)
}

impl DiscoverableMode {

    /// Gets the DiscMode from a DiscoverableMode
    /// 
    /// # Returns
    /// 
    /// The corresponding DiscMode
    pub fn get_code(&self) -> DiscMode {
        match self {
            DiscoverableMode::NonDiscoverable => DiscMode::Non,
            DiscoverableMode::LimitedDiscoverable(_, _) => DiscMode::Ltd ,
            DiscoverableMode::GeneralDiscoverable(_, _) => DiscMode::Gen,
        }
    }
}

/// Enums the posible connection modes: 
/// * `NonConnectable`: The device does not allow connections.
/// * `DirectedConnectable`: The device only allows connections from a specific device.
/// * `UndirectedConnectable`: The divice allows connections from any device.
pub enum ConnectionMode {
    NonConnectable,
    DirectedConnectable, //TODO: ADD support
    UndirectedConnectable,
}

impl ConnectionMode {

    /// Gets the ConnMode from a ConnectionMode
    /// 
    /// # Returns
    /// 
    /// The corresponding ConnMode
    pub fn get_code(&self) -> ConnMode {
        match self {
            ConnectionMode::NonConnectable => ConnMode::Non,
            ConnectionMode::DirectedConnectable => ConnMode::Dir,
            ConnectionMode::UndirectedConnectable => ConnMode::Und,
        }
    }
}

/// A struct representing a Bluetooth Low Energy (BLE) service.
/// A BLE service is a container that holds related characteristics. This struct includes:
///
/// - `id`: The unique identifier (`BleId`) of the service, typically a UUID corresponding to a standard
///   or custom BLE service.
/// - `data`: A vector of bytes (`Vec<u8>`) that may store additional service-specific data.
/// - `characteristics`: A vector of `Characteristic` objects that define the various features
///   offered by the service. Each characteristic may have its own unique properties and data.
///
/// This struct is used to define and manage the services offered by a BLE device.
#[derive(Clone)]
pub struct Service {
    pub id: BleId,
    pub data: Vec<u8>,
    pub characteristics: Vec<Characteristic>
}

impl Service {

    /// Creates a new Service
    /// 
    /// # Arguments
    /// 
    /// - `id`: The BleId to identify the service
    /// - `data`: A vector of bytes that represent the data of the service
    /// 
    /// # Returns
    /// 
    /// A `Result` containing the new `Service` instance, or a `BleError` if the
    /// initialization fails.
    /// 
    /// # Errors
    /// 
    /// - `BleError::ServiceTooBig`: If the len of data and the len of the id exceed the maximum size 
    pub fn new(id: &BleId, data: Vec<u8>) -> Result<Service, BleError> {
        let header_bytes = if data.is_empty() {PAYLOAD_FIELD_IDENTIFIER_SIZE} else {PAYLOAD_FIELD_IDENTIFIER_SIZE * 2};
        if data.len() + header_bytes + id.byte_size() > MAX_ADV_PAYLOAD_SIZE {
            Err(BleError::ServiceTooBig)
        } else {
            Ok(Service{id: id.clone(), data, characteristics: vec![]})
        }
    }

    /// Adds a new characteristic to thee service
    /// 
    /// # Arguments
    /// 
    /// - `characteristic`: The Characterisitc struct representing the BLE charactersitic to add
    /// 
    /// # Returns
    /// 
    /// The Service itself
    pub fn add_characteristic(&mut self, characteristic: Characteristic) -> &mut Self {
        self.characteristics.push(characteristic);
        self
    }
}

/// Enums the possible types of Ids:
/// - `StandardService`: The UUIDs of standard Bluetooth Low Energy (BLE) services.
/// - `StandarCharacteristic`: The UUIDs of standard Bluetooth Low Energy (BLE) characteristics.
/// - `ByName`: A string that can be made into a BLE id.
/// - `FromUuid16`: A way to get a BLE id from an u16.
/// - `FromUuid32`: A way to get a BLE id from an u32.
/// - `FromUuid128`: A way to get a BLE id from an [u8;16].
#[derive(Debug, PartialEq, Eq, Clone)]
pub enum BleId {
    StandardService(StandarServiceId),
    StandarCharacteristic(StandarCharacteristicId),
    StandarDescriptor(StandarDescriptorId),
    ByName(String),
    FromUuid16(u16),
    FromUuid32(u32),
    FromUuid128([u8; 16]),
}


impl Hash for BleId {
    fn hash<H: std::hash::Hasher>(&self, state: &mut H) {
        self.to_uuid().to_string().hash(state)
    }
}

impl From<BleUuid> for BleId{
    fn from(value: BleUuid) -> Self {
        match value{
            BleUuid::Uuid16(id) => BleId::FromUuid16(id),
            BleUuid::Uuid32(id) => BleId::FromUuid32(id),
            BleUuid::Uuid128(id) => BleId::FromUuid128(id),
        }
    }
}

impl From<&BleUuid> for BleId{
    fn from(value: &BleUuid) -> Self {
        Self::from(*value)
    }
}


impl BleId {
    /// Creates a BleUuid from a BleId
    /// 
    /// # Returns
    /// 
    /// The corresponfing BleUuid
    pub fn to_uuid(&self) -> BleUuid {
        match self {
            BleId::StandardService(service) => {BleUuid::from_uuid16(*service as u16)},
            BleId::StandarCharacteristic(characteristic) => {BleUuid::from_uuid16(*characteristic as u16)},
            BleId::StandarDescriptor(descriptor) => {BleUuid::from_uuid16(*descriptor as u16)},
            BleId::ByName(name) => {
                let arr: [u8;4] = Uuid::new_v3(&Uuid::NAMESPACE_OID, name.as_bytes()).into_bytes()[0..4].try_into().unwrap();
                BleUuid::from_uuid32(u32::from_be_bytes(arr))
            },
            BleId::FromUuid16(uuid) => BleUuid::from_uuid16(*uuid),
            BleId::FromUuid32(uuid) => BleUuid::from_uuid32(*uuid),
            BleId::FromUuid128(uuid) => BleUuid::from_uuid128(*uuid),
        }
    }

    /// Gets the byte size
    /// 
    /// # Returns
    /// 
    /// The usize representing the byte size
    fn byte_size(&self) -> usize {
        match self {
            BleId::StandardService(service) => service.byte_size(),
            BleId::StandarCharacteristic(characteristic) => characteristic.byte_size(),
            BleId::StandarDescriptor(descriptor) => descriptor.byte_size(),
            BleId::ByName(_) => 16,
            BleId::FromUuid16(_) => 2,
            BleId::FromUuid32(_) => 4,
            BleId::FromUuid128(_) => 16,
        }
    }
}

pub struct BleAdvertisedDevice {
    device: BLEAdvertisedDevice    
}

impl BleAdvertisedDevice{

    /// Gets the name of the device
    /// 
    /// # Returns
    /// 
    /// A String representing the name
    pub fn name(&self)-> String{
        self.device.name().to_string()
    }

    /// Get the address of the advertising device.
    /// 
    /// # Returns
    /// 
    /// A BLEAddress
    pub fn addr(&self)-> &BLEAddress{
        self.device.addr()
    }

    /// Get the advertisement type.
    /// 
    /// # Returns
    /// 
    /// A AdvType
    pub fn adv_type(&self) -> AdvType {
        self.device.adv_type()
    }

    /// Get the advertisement flags.
    /// 
    /// # Returns
    /// 
    /// An `Option` with the AdvFlag if there is one, otherwise `None`
    pub fn adv_flags(&self) -> Option<AdvFlag> {
        self.device.adv_flags()
    }

    /// Get the rssi
    /// 
    /// # Returns
    /// 
    /// The rssi
    pub fn rssi(&self) -> i32 {
        self.device.rssi()
    }

    /// Get all the service uuids
    /// 
    /// # Returns
    /// 
    /// A vector of BleId containing every service id
    pub fn get_service_uuids(&self) -> Vec<BleId> {
        self.device.get_service_uuids().map(|id| BleId::from(id)).collect()
    }

    /// Indicates whether a service is being advertised or not
    /// 
    /// # Arguments
    /// 
    /// - `id`: The BleId of the service in doubt
    /// 
    /// # Returns
    /// 
    /// True if the service is being advertised, False if not
    pub fn is_advertising_service(&self, id: &BleId) -> bool {
        self.get_service_uuids().contains(id)
    }

    /// Gets the data of every service contained
    /// 
    /// # Returns
    /// 
    /// A vector of tuple. Each tuple has the BleId of a service and its data which is a slice of bytes
    pub fn get_service_data_list(&self) -> Vec<(BleId, &[u8])> {
        self.device.get_service_data_list()
        .map(|s| (BleId::from(s.uuid()), s.data()))
        .collect()
    }

    /// Get the data of a specific service
    /// 
    /// # Arguments
    /// 
    /// - `id`: The BleId of the service to be searched
    /// 
    /// # Returns
    /// 
    /// An `Option` with a tuple containing the BleId of the service and its data in a slice of bytes, `None` if
    /// the service is not on the device
    pub fn get_service_data(&self, id: BleId) -> Option<(BleId, &[u8])> {
        self.get_service_data_list().into_iter().find(|s| s.0 == id)
    }

    /// Gets the manufacture data of th device
    /// 
    /// # Returns
    /// 
    /// An `Option` with the data if there is one, `None` if there is not
    pub fn get_manufacture_data(&self) -> Option<&[u8]> {
        self.device.get_manufacture_data()
    }
}

impl From<&BLEAdvertisedDevice> for BleAdvertisedDevice{
    fn from(value: &BLEAdvertisedDevice) -> Self {
        BleAdvertisedDevice { device: value.clone() }
    }
}


/// Abstracion of the BLE characteristic. Contains:
/// - `id`: The id lets clients identified each service characteristic.
/// - `properties`: Properties especify how the clients will be able to interact with the characteristic.
/// - `data`: The value that the clients will be able to see or write (depending on the properties).
#[derive(Clone)]
pub struct Characteristic{
    pub id: BleId,
    pub properties: u16,
    pub data: Vec<u8>,
    pub descriptors: Vec<Descriptor>,
}

impl Characteristic {

    /// Creates a Characteristic with its id and data.
    /// It has no properties, this needs to be set separately.
    /// 
    /// # Arguments
    /// 
    /// - `id`: The BleId to identify the characteristic
    /// - `data`: A vector of bytes representing the desired data
    /// 
    /// # Returns
    /// 
    /// The new Characteristic
    pub fn new(id: BleId, data: Vec<u8>) -> Self {
        Characteristic{id, properties: 0, data, descriptors: vec![]}
    }

    pub fn add_descriptor(&mut self, descriptor: Descriptor) -> &mut Self {
        self.descriptors.push(descriptor);
        self
    }

    /// Adds or removes a property to the characteristic
    /// 
    /// # Arguments
    /// 
    /// - `value`: A bool. When True the property is added. When False the property is removed
    /// - `flag`: The NimbleProperty to add or remove
    /// 
    /// # Returns
    /// 
    /// The Characteristic itself
    fn toggle(&mut self, value: bool, flag: NimbleProperties) -> &mut Self {
        if value {
            self.properties |= flag.bits();
        }else {
            self.properties &= !flag.bits();
        }
        self
    }

    /// Adds or removes the writable characteristic to the properties.
    /// 
    /// It allows the characteristics data to be written by the client.
    /// 
    /// # Arguments
    /// 
    /// - `value`: A bool. When True the property is added. When False the property is removed.
    /// 
    /// # Returns
    /// 
    /// The Characteristic itself
    pub fn writable(&mut self, value: bool) -> &mut Self {
        self.toggle(value, NimbleProperties::WRITE)
    }

    /// Adds or removes the readeable characteristic to the properties.
    /// 
    /// It allows the characteristics data to be read by the client.
    /// 
    /// # Arguments
    /// 
    /// - `value`: A bool. When True the property is added. When False the property is removed.
    /// 
    /// # Returns
    /// 
    /// The Characteristic itself
    pub fn readeable(&mut self, value: bool) -> &mut Self{
        self.toggle(value, NimbleProperties::READ)
    }
    
    /// Adds or removes the notifiable characteristic to the properties.
    /// 
    /// It allows the characteristics data to be published to the client, without waiting for an acknowledgement.
    ///  
    /// # Arguments
    /// 
    /// - `value`: A bool. When True the property is added. When False the property is removed.
    /// 
    /// # Returns
    /// 
    /// The Characteristic itself
    pub fn notifiable(&mut self, value: bool) -> &mut Self {
        self.toggle(value, NimbleProperties::NOTIFY)
    }

    /// Adds or removes the readeable_enc characteristic to the properties.
    /// 
    /// It allows the characteristics data to be read by the client, only when the communication is encrypted.
    /// 
    /// # Arguments
    /// 
    /// - `value`: A bool. When True the property is added. When False the property is removed.
    /// 
    /// # Returns
    /// 
    /// The Characteristic itself
    pub fn readeable_enc(&mut self, value: bool) -> &mut Self {
        self.toggle(value, NimbleProperties::READ_ENC)
    }

    /// Adds or removes the readeable_authen characteristic to the properties.
    /// 
    /// It allows the characteristics data to be read by the client, only when the communication is authenticated.
    /// 
    /// # Arguments
    /// 
    /// - `value`: A bool. When True the property is added. When False the property is removed.
    /// 
    /// # Returns
    /// 
    /// The Characteristic itself
    pub fn readeable_authen(&mut self, value: bool) -> &mut Self {
        self.toggle(value, NimbleProperties::READ_AUTHEN)
    }

    /// Adds or removes the readeable_author characteristic to the properties.
    /// 
    /// It allows the characteristics data to be read by the client, only when authorized by the server.
    /// 
    /// # Arguments
    /// 
    /// - `value`: A bool. When True the property is added. When False the property is removed.
    /// 
    /// # Returns
    /// 
    /// The Characteristic itself
    pub fn readeable_author(&mut self, value: bool) -> &mut Self {
        self.toggle(value, NimbleProperties::READ_AUTHOR)
   
    }

    /// Adds or removes the writeable_no_rsp characteristic to the properties.
    /// 
    /// It allows the characteristics data to be written by the client, without waiting for a response.
    /// 
    /// # Arguments
    /// 
    /// - `value`: A bool. When True the property is added. When False the property is removed.
    /// 
    /// # Returns
    /// 
    /// The Characteristic itself
    pub fn writeable_no_rsp(&mut self, value: bool) -> &mut Self {
        self.toggle(value, NimbleProperties::WRITE_NO_RSP)
    }

    /// Adds or removes the writeable_enc characteristic to the properties.
    /// 
    /// It allows the characteristics data to be written by the client, only when the communication is encrypted.
    /// 
    /// # Arguments
    /// 
    /// - `value`: A bool. When True the property is added. When False the property is removed.
    /// 
    /// # Returns
    /// 
    /// The Characteristic itself
    pub fn writeable_enc(&mut self, value: bool) -> &mut Self {
        self.toggle(value, NimbleProperties::WRITE_ENC)
    }

    /// Adds or removes the writeable_authen characteristic to the properties.
    /// 
    /// It allows the characteristics data to be written by the client, only when the communication is authenticated.
    /// 
    /// # Arguments
    /// 
    /// - `value`: A bool. When True the property is added. When False the property is removed.
    /// 
    /// # Returns
    /// 
    /// The Characteristic itself
    pub fn writeable_authen(&mut self, value: bool) -> &mut Self {
        self.toggle(value, NimbleProperties::WRITE_AUTHEN)
    }

    /// Adds or removes the writeable_author characteristic to the properties.
    /// 
    /// It allows the characteristics data to be written by the client, only when authorized by the server.
    /// 
    /// # Arguments
    /// 
    /// - `value`: A bool. When True the property is added. When False the property is removed.
    /// 
    /// # Returns
    /// 
    /// The Characteristic itself
    pub fn writeable_author(&mut self, value: bool) -> &mut Self {
        self.toggle(value, NimbleProperties::WRITE_AUTHOR)
    }

    /// Adds or removes the broadcastable characteristic to the properties.
    /// 
    /// It allows the characteristics data to be broadcasted by the server.
    /// 
    /// # Arguments
    /// 
    /// - `value`: A bool. When True the property is added. When False the property is removed.
    /// 
    /// # Returns
    /// 
    /// The Characteristic itself
    pub fn broadcastable(&mut self, value: bool) -> &mut Self {
        self.toggle(value, NimbleProperties::BROADCAST)
    }

    /// Adds or removes the indicatable characteristic to the properties.
    /// 
    /// It allows the characteristics data to be published to the client and waits for an acknowledgement.
    /// 
    /// # Arguments
    /// 
    /// - `value`: A bool. When True the property is added. When False the property is removed.
    /// 
    /// # Returns
    /// 
    /// The Characteristic itself
    pub fn indicatable(&mut self, value: bool) -> &mut Self {
        self.toggle(value, NimbleProperties::INDICATE)
    }
    
    /// Sets a new data to the characteristic.
    /// 
    /// When updating the data, the server needs to be notified about the characteristic data change. If not,
    /// server will never use the new values and clients will never get the last information.
    /// 
    /// # Arguments
    /// 
    /// - `data`: A vector of bytes representing the updated data
    /// 
    /// # Returns
    /// 
    /// The Characteristic itself
    pub fn update_data(&mut self, data: Vec<u8>) -> &mut Self{
        self.data = data;
        self
    }

}

pub struct RemoteCharacteristic{
    inner: SharableRef<_RemoteCharacteristic>,
    updater: SharableRef<RemoteCharacteristicUpdater>
}

#[derive(Default)]
struct RemoteCharacteristicUpdater{
    notify_callback: Option<Box<dyn FnMut(Vec<u8>)>>,
    notify_queue: Option<ISRByteArrayQueue>,
}

struct _RemoteCharacteristic{
    characteristic: BLERemoteCharacteristic,
    notifier: Option<Notifier>,
}

impl RemoteCharacteristicUpdater{
    pub fn update_interrupt(&mut self){
        if let Some(queue) = self.notify_queue.as_mut(){
            while let Ok(byte_array) = queue.try_recv(){
                if let Some(callback) = self.notify_callback.as_mut(){
                    callback(byte_array)
                }
            }
        }
    }

    fn get_queue(&mut self)-> ISRByteArrayQueue{
        match self.notify_queue.as_ref(){
            Some(queue) => queue.clone(),
            None => {
                self.notify_queue = Some(ISRByteArrayQueue::new(50));
                self.notify_queue.as_ref().unwrap().clone()
            },
        }
    }
}

impl RemoteCharacteristic{
    pub fn new(characteristic: &mut BLERemoteCharacteristic, notifier: Notifier)-> Self{
        Self {
            inner: SharableRef::new_sharable(_RemoteCharacteristic::new(characteristic, notifier)),
            updater: SharableRef::new_sharable(RemoteCharacteristicUpdater::default())
        }
    }

    pub fn on_notify<C: FnMut(Vec<u8>) + 'static>(&mut self, callback: C)->Result<(), BleError>{
        let queue = self.updater.borrow_mut().get_queue();
        self.inner.borrow_mut().set_notification_on_notify(queue)?;
        self.updater.borrow_mut().notify_callback = Some(Box::new(callback));
        Ok(())
    }

    pub(super) fn duplicate(&self)->Self{
        Self { inner: self.inner.clone(), updater: self.updater.clone() }
    }

    pub fn update_interrupt(&mut self){
        self.updater.borrow_mut().update_interrupt()
    }
}

#[sharable_reference_macro::sharable_reference_wrapper]
impl _RemoteCharacteristic{
    fn new(characteristic: &mut BLERemoteCharacteristic, notifier: Notifier)-> Self{
        Self { characteristic: characteristic.clone(), notifier: Some(notifier)}
    }

    pub fn id(&self)-> BleId{
        BleId::from(self.characteristic.uuid())
    }

    pub fn is_readable(&self)-> bool{
        self.characteristic.can_read()
    }

    pub fn is_writable(&self)->bool{
        self.characteristic.can_write()
    }

    pub fn is_notifiable(&self)->bool{
        self.characteristic.can_notify()
    }

    pub fn is_broadcastable(&self)->bool{
        self.characteristic.can_broadcast()
    }
    
    pub fn is_writable_no_resp(&self)->bool{
        self.characteristic.can_write_no_response()
    }

    pub async fn read_async(&mut self) -> Result<Vec<u8> ,BleError>{
        if !self.is_readable(){
            return Err(BleError::CharacteristicIsNotReadable)
        }
        self.characteristic.read_value().await.map_err(BleError::from)
    }
    
    pub fn read(&mut self) -> Result<Vec<u8> ,BleError>{
        block_on(self.read_async())
    }

    pub async fn write_async(&mut self, data: &[u8]) -> Result<() ,BleError>{
        if !self.is_writable() && !self.is_writable_no_resp(){
            return Err(BleError::CharacteristicIsNotWritable)
        }
        self.characteristic.write_value(data, !self.is_writable_no_resp()).await.map_err(BleError::from)
    }
    
    pub fn write(&mut self, data: &[u8]) -> Result<(), BleError> {
        block_on(self.write_async(data))
    }
    
    fn set_notification_on_notify(&mut self, mut queue: ISRByteArrayQueue)->Result<(), BleError>{
        if !self.is_notifiable(){
            return Err(BleError::CharacteristicIsNotNotifiable)
        }
        if let Some(notifier) = self.notifier.take(){
            self.characteristic.on_notify(move |bytes| {
                notifier.notify();
                queue.send(bytes.to_vec())
            });
        }
        Ok(())
    }
    
    pub fn get_descriptor(&mut self, id: &BleId) -> Result<RemoteDescriptor, BleError>{
        block_on(self.get_descriptor_async(id))
    }

    pub async fn get_descriptor_async(&mut self, id: &BleId) -> Result<RemoteDescriptor, BleError>{
        let remote_descriptor = self.characteristic.get_descriptor(id.to_uuid()).await?;
        Ok(RemoteDescriptor::from(remote_descriptor))
    }

    pub fn get_all_descriptors(&mut self) -> Result<Vec<RemoteDescriptor>, BleError>{
        block_on(self.get_all_descriptors_async())
    }

    pub async fn get_all_descriptors_async(&mut self) -> Result<Vec<RemoteDescriptor>, BleError>{
        let remote_descriptors = self.characteristic.get_descriptors().await?;
        Ok(remote_descriptors.map(RemoteDescriptor::from).collect())
    }
}

pub struct RemoteDescriptor{
    descriptor: BLERemoteDescriptor
}

impl RemoteDescriptor{
    pub fn id(&self)-> BleId{
        BleId::from(self.descriptor.uuid())
    }

    pub async fn read_async(&mut self)-> Result<Vec<u8>, BleError>{
        self.descriptor.read_value().await.map_err(BleError::from)
    }
    
    pub fn read(&mut self)-> Result<Vec<u8>, BleError>{
        block_on(self.read_async())
    }

    pub async fn write_async(&mut self, data: &[u8]) -> Result<(), BleError> {
        self.descriptor.write_value(data, false).await.map_err(BleError::from)
    }

    pub fn write(&mut self, data: &[u8]) -> Result<(), BleError> {
        block_on(self.write_async(data))
    }
}

impl From<&mut BLERemoteDescriptor> for RemoteDescriptor{
    fn from(value: &mut BLERemoteDescriptor) -> Self {
        Self { descriptor: value.clone() }
    }
}

/// Enums the device's input and output capabilities, 
/// which help determine the level of security and the key
/// generation method for pairing:
/// - `DisplayOnly`: It is capable of displaying information on a 
/// screen but cannot receive inputs.
/// - `DisplayYesNo`: It can display information and/or yes/no questions, 
/// allowing for limited interaction.
/// - `KeyboardOnly`: It can receive input through a keyboard 
/// (e.g., entering a PIN during pairing).
/// - `NoInputNoOutput`: It has no means to display information or 
/// receive input from, for example, keyboards or buttons.
/// - `KeyboardDisplay`: It can receive input through a keyboard and it 
/// is capable of displaying information.
pub enum IOCapabilities {
    DisplayOnly,
    DisplayYesNo,
    KeyboardOnly,
    NoInputNoOutput,
    KeyboardDisplay,
}

impl IOCapabilities {

    /// Gets the corresponding SecurityIOCap
    /// 
    /// # Returns
    /// 
    /// A SecurityIOCap
    pub fn get_code(&self) -> SecurityIOCap {
        match self {
            IOCapabilities::DisplayOnly => SecurityIOCap::DisplayOnly,
            IOCapabilities::DisplayYesNo => SecurityIOCap::DisplayYesNo,
            IOCapabilities::KeyboardOnly => SecurityIOCap::KeyboardOnly,
            IOCapabilities::NoInputNoOutput => SecurityIOCap::NoInputNoOutput,
            IOCapabilities::KeyboardDisplay => SecurityIOCap::KeyboardDisplay,
        }
    }
}
/// Contains the necessary to have a secure BLE server.
/// This includes a passkey, the I/O capabilities and the
/// authorization requirements.
/// - `passkey`: A 6-digit u32
/// - `auth_mode`: An u8 representing the combination of authorization modes
/// - `io_capabilities`: An IOCapabilities instance
pub struct Security {
    pub passkey: u32, // TODO: I think the passkey can only be 6 digits long. If so, add a step that checks this
    pub auth_mode: u8,
    pub io_capabilities: IOCapabilities,
}

impl Security {

    /// Creates a Security with its passkey and I/O capabilities. 
    /// 
    /// It has no authentication requirements, this need to be set separately
    /// 
    /// # Arguments
    /// 
    /// - `passkey`: A 6-digit u32
    /// - `io_capabilities`: An IOCapabilities instance
    /// 
    /// # Returns
    /// 
    /// A new Security instance
    pub fn new(passkey: u32, io_capabilities: IOCapabilities) -> Self {
        Security { passkey, auth_mode: 0, io_capabilities }
    }

    /// Adds or removes a authorization requirement to the security instance
    /// 
    /// # Arguments
    /// 
    /// - `value`: A bool. When True the requirement is added. When False the requirement is removed
    /// - `flag`: The AuthReq to add or remove
    /// 
    /// # Returns
    /// 
    /// The Security itself
    fn toggle(&mut self, value: bool, flag: AuthReq) -> &mut Self {
        if value {
            self.auth_mode |= flag.bits();
        }else {
            self.auth_mode &= !flag.bits();
        }
        self
    }

    /// Sets the Allow Bonding authorization requirement.
    /// 
    /// When the bonding is allowed, devices remember the 
    /// pairing information. This allows to make future conexions to be faster
    /// and more secure. Useful for devices that get connected with frequency.
    /// 
    /// # Arguments
    /// 
    /// - `value`: A bool. When True the requirement is added. When False the requirement is removed
    /// 
    /// # Returns
    /// 
    /// The Security itself
    pub fn allow_bonding(&mut self, value: bool) -> &mut Self {
        self.toggle(value, AuthReq::Bond);
        self
    }

    /// Sets the Man in the Middle authorization requirement.
    /// 
    /// Authentication requires a verification
    /// that makes it hard for a third party to intercept the communication.
    /// 
    /// # Arguments
    /// 
    /// - `value`: A bool. When True the requirement is added. When False the requirement is removed
    /// 
    /// # Returns
    /// 
    /// The Security itself
    pub fn man_in_the_middle(&mut self, value: bool) -> &mut Self {
        self.toggle(value, AuthReq::Mitm);
        self
    }

    /// Sets the Secure Connection authorization requirement. 
    /// 
    /// This is a more secure version of BLE pairing by using the 
    /// elliptic curve Diffie-Hellman algorithm. This is part of standard Bluetooth 4.2 and newer versions.
    /// 
    /// # Arguments
    /// 
    /// - `value`: A bool. When True the requirement is added. When False the requirement is removed
    /// 
    /// # Returns
    /// 
    /// The Security itself
    pub fn secure_connection(&mut self, value: bool) -> &mut Self {
        self.toggle(value, AuthReq::Sc);
        self
    }
}

#[derive(Debug, Clone)]
pub struct Descriptor {
    pub id: BleId,
    pub properties: u8,
    pub data: Vec<u8>,
}

impl Descriptor {

    /// Creates a Descriptor with its id and data.
    /// It has no properties, this needs to be set separately.
    /// 
    /// # Arguments
    /// 
    /// - `id`: The BleId to identify the Descriptor
    /// - `data`: A vector of bytes representing the desired data
    /// 
    /// # Returns
    /// 
    /// The new Descriptor
    pub fn new(id: BleId, data: Vec<u8>) -> Self {
        Descriptor{id, properties: 0, data}
    }

    /// Get the properties of a Descriptor.
    /// 
    /// # Returns
    /// 
    /// A `Result` with the properties if the operation completed successfully, or an `BleError` if it fails.
    /// 
    /// # Errors
    /// 
    /// - `BleError::PropertiesError`: If a Descriptor has an invalid property or no properties at all.
    pub fn get_properties(&self) -> Result<DescriptorProperties, BleError> {
        match DescriptorProperties::from_bits(self.properties.to_le()) {
            Some(properties) => Ok(properties),
            None => Err(BleError::PropertiesError),
        }
    }

    /// Adds or removes a property to the descriptor
    /// 
    /// # Arguments
    /// 
    /// - `value`: A bool. When True the property is added. When False the property is removed
    /// - `flag`: The DescriptorProperties to add or remove
    /// 
    /// # Returns
    /// 
    /// The Descriptor itself
    fn toggle(&mut self, value: bool, flag: DescriptorProperties) -> &mut Self {
        if value {
            self.properties |= flag.bits();
        }else {
            self.properties &= !flag.bits();
        }
        self
    }
    
    /// Adds or removes the writable flag to the properties.
    /// 
    /// It allows the descriptors data to be written by the client.
    /// 
    /// # Arguments
    /// 
    /// - `value`: A bool. When True the property is added. When False the property is removed.
    /// 
    /// # Returns
    /// 
    /// The Descriptor itself
    pub fn writable(&mut self, value: bool) -> &mut Self {
        self.toggle(value, DescriptorProperties::WRITE)
    }

    /// Adds or removes the readeable flag to the properties.
    /// 
    /// It allows the descriptors data to be read by the client.
    /// 
    /// # Arguments
    /// 
    /// - `value`: A bool. When True the property is added. When False the property is removed.
    /// 
    /// # Returns
    /// 
    /// The Descriptor itself
    pub fn readeable(&mut self, value: bool) -> &mut Self{
        self.toggle(value, DescriptorProperties::READ)
    }

    /// Adds or removes the readeable_enc flag to the properties.
    /// 
    /// It allows the descriptor data to be read by the client, only when the communication is encrypted.
    /// 
    /// # Arguments
    /// 
    /// - `value`: A bool. When True the property is added. When False the property is removed.
    /// 
    /// # Returns
    /// 
    /// The Descriptor itself
    pub fn readeable_enc(&mut self, value: bool) -> &mut Self {
        self.toggle(value, DescriptorProperties::READ_ENC)
    }

    /// Adds or removes the readeable_authen flag to the properties.
    /// 
    /// It allows the descriptor data to be read by the client, only when the communication is authenticated.
    /// 
    /// # Arguments
    /// 
    /// - `value`: A bool. When True the property is added. When False the property is removed.
    /// 
    /// # Returns
    /// 
    /// The Descriptor itself
    pub fn readeable_authen(&mut self, value: bool) -> &mut Self {
        self.toggle(value, DescriptorProperties::READ_AUTHEN)
    }

    /// Adds or removes the readeable_author flag to the properties.
    /// 
    /// It allows the descriptor data to be read by the client, only when authorized by the server.
    /// 
    /// # Arguments
    /// 
    /// - `value`: A bool. When True the property is added. When False the property is removed.
    /// 
    /// # Returns
    /// 
    /// The Descriptor itself
    pub fn readeable_author(&mut self, value: bool) -> &mut Self {
        self.toggle(value, DescriptorProperties::READ_AUTHOR)
   
    }

    /// Adds or removes the writeable_enc flag to the properties.
    /// 
    /// It allows the descriptor data to be written by the client, only when the communication is encrypted.
    /// 
    /// # Arguments
    /// 
    /// - `value`: A bool. When True the property is added. When False the property is removed.
    /// 
    /// # Returns
    /// 
    /// The Descriptor itself
    pub fn writeable_enc(&mut self, value: bool) -> &mut Self {
        self.toggle(value, DescriptorProperties::WRITE_ENC)
    }

    /// Adds or removes the writeable_authen flag to the properties.
    /// 
    /// It allows the descriptor data to be written by the client, only when the communication is authenticated.
    /// 
    /// # Arguments
    /// 
    /// - `value`: A bool. When True the property is added. When False the property is removed.
    /// 
    /// # Returns
    /// 
    /// The Descriptor itself
    pub fn writeable_authen(&mut self, value: bool) -> &mut Self {
        self.toggle(value, DescriptorProperties::WRITE_AUTHEN)
    }

    /// Adds or removes the writeable_author flag to the properties.
    /// 
    /// It allows the descriptor data to be written by the client, only when authorized by the server.
    /// 
    /// # Arguments
    /// 
    /// - `value`: A bool. When True the property is added. When False the property is removed.
    /// 
    /// # Returns
    /// 
    /// The Descriptor itself
    pub fn writeable_author(&mut self, value: bool) -> &mut Self {
        self.toggle(value, DescriptorProperties::WRITE_AUTHOR)
    }
}<|MERGE_RESOLUTION|>--- conflicted
+++ resolved
@@ -1,18 +1,9 @@
-<<<<<<< HEAD
-use esp32_nimble::{enums::{AdvFlag, AdvType, AuthReq, ConnMode, DiscMode, SecurityIOCap}, utilities::BleUuid, BLEAddress, BLEAdvertisedDevice, BLEError, BLERemoteCharacteristic, BLERemoteDescriptor, NimbleProperties};
+use esp32_nimble::{enums::{AdvFlag, AdvType, AuthReq, ConnMode, DiscMode, SecurityIOCap}, utilities::BleUuid, BLEAddress, BLEAdvertisedDevice, BLEError,DescriptorProperties,  BLERemoteCharacteristic, BLERemoteDescriptor, NimbleProperties};
 use uuid::Uuid;
 use crate::utils::{auxiliary::{ISRByteArrayQueue, ISRQueue, ISRQueueTrait, SharableRef, SharableRefExt}, notification::Notifier, timer_driver::TimerDriverError};
 use esp_idf_svc::hal::task::block_on;
-use super::{StandarCharacteristicId, StandarServiceId};
+use super::{StandarCharacteristicId, StandarServiceId, StandarDescriptorId};
 use std::{cell::RefCell, hash::Hash, sync::Arc};
-=======
-use esp32_nimble::{enums::{AdvFlag, AdvType, AuthReq, ConnMode, DiscMode, SecurityIOCap}, utilities::BleUuid, BLEAddress, BLEAdvertisedDevice, BLEError, DescriptorProperties, NimbleProperties};
-use uuid::Uuid;
-use crate::utils::timer_driver::TimerDriverError;
-
-use super::{StandarCharacteristicId, StandarServiceId, StandarDescriptorId};
-use std::hash::Hash;
->>>>>>> 4089c90e
 
 const MAX_ADV_PAYLOAD_SIZE: usize = 31;
 const PAYLOAD_FIELD_IDENTIFIER_SIZE: usize = 2;
@@ -67,8 +58,6 @@
 }
 
 impl BleError {
-<<<<<<< HEAD
-=======
     
     /// Creates a BleError from an u32
     /// 
@@ -79,7 +68,6 @@
     /// # Returns
     /// 
     /// An option containing the corresponding BleError, or a None if conversion fails
->>>>>>> 4089c90e
     fn from_code(code: u32) -> Option<BleError> {
         match BLEError::convert(code) {
             Ok(_) => None,
