--- conflicted
+++ resolved
@@ -7,7 +7,7 @@
 
 use crate::{ble::RemoteCharacteristic, utils::{auxiliary::{SharableRef, SharableRefExt}, esp32_framework_error::Esp32FrameworkError, notification::Notifier}, InterruptDriver};
 
-use super::{adv_type_is_connectable, BleAdvertisedDevice, BleError, BleId};
+use super::{BleAdvertisedDevice, BleError, BleId};
 
 /// Driver responsible for handling the client-end of ble connections. Can be used to read, write or notify 
 /// on characteristics of services of connected clients
@@ -54,12 +54,7 @@
         _BleClient{ble_client: BLEClient::new(), ble_scan: ble_device.get_scan(), connected: false,time_between_scans: MS_BETWEEN_SCANS, notifier}
     }
 
-<<<<<<< HEAD
     /// Blocking method that attempts to find a device that meets a condition in its advertisement, for a specified ammount of time or indefinitly.
-=======
-    /// Blocking method that attempts to find a device that fullfills a condition, for a specified 
-    /// ammount of time or indefinitly. Once found it will attempt to connect 
->>>>>>> 52cf50b3
     /// 
     /// # Arguments
     /// 
@@ -77,7 +72,6 @@
     /// 
     /// - `BleError::DeviceNotFound`: if didnt find any device that meets condition in `timeout`
     /// - `BleError::Code`: on other errors
-<<<<<<< HEAD
     pub fn find_device<C: Fn(&BleAdvertisedDevice) -> bool + Send + Sync>(&mut self, timeout: Option<Duration>, condition: C)->Result<BleAdvertisedDevice, BleError>{
         block_on(self.find_device_async(timeout, condition))
     }
@@ -103,14 +97,6 @@
     }
 
     /// Blocking method that attempts to finda device that advertises a given Service, for a specified ammount of time or indefinitly.
-=======
-    pub fn connect_to_device<C: Fn(&BleAdvertisedDevice) -> bool + Send + Sync>(&mut self, timeout: Option<Duration>, condition: C)->Result<(), BleError>{
-        block_on(self.connect_to_device_async(timeout, condition))
-    }
-
-    /// Blocking method that attempts to find a device that advertises a given Service, for a specified 
-    /// ammount of time or indefinitly. Once found it will attempt to connect
->>>>>>> 52cf50b3
     /// 
     /// # Arguments
     /// 
@@ -127,12 +113,7 @@
         block_on(self.find_device_with_service_async(timeout, service_id))
     }
 
-<<<<<<< HEAD
     /// Blocking method that attempts to find a device of a given name, for a specified ammount of time or indefinitly.
-=======
-    /// /// Blocking method that attempts to find a device of a given name, for a specified 
-    /// ammount of time or indefinitly. Once found it will attempt to connect
->>>>>>> 52cf50b3
     /// 
     /// # Arguments
     /// 
@@ -149,31 +130,15 @@
         block_on(self.find_device_of_name_async(timeout, name))
     }
 
-<<<<<<< HEAD
     /// Non blocking async version of [Self::find_device_with_service]
     pub async fn find_device_with_service_async(&mut self, timeout: Option<Duration>, service: &BleId)->Result<BleAdvertisedDevice, BleError>{
         self.find_device_async(timeout, |adv| { adv.is_advertising_service(service) }).await
     }
-=======
-    /// Non blocking async version of [Self::connect_to_device]
-    pub async fn connect_to_device_async<C: Fn(&BleAdvertisedDevice) -> bool + Send + Sync>(&mut self, timeout: Option<Duration>, condition: C)->Result<(), BleError>{
-        self._start_scan();
-        let timeout = match timeout{
-            Some(timeout) => timeout.as_millis().min(i32::MAX as u128) as i32,
-            None => BLOCK,
-        };
->>>>>>> 52cf50b3
-
-    /// Non blocking async version of [Self::connect_to_device_of_name]
+
+    /// Non blocking async version of [Self::find_device_of_name]
     pub async fn find_device_of_name_async(&mut self, timeout: Option<Duration>, name: String)->Result<BleAdvertisedDevice, BleError>{
         self.find_device_async(timeout, |adv| { adv.name() == name }).await
     }
-
-<<<<<<< HEAD
-
-
-
-
 
     /// Blocking method that attempts to connect to a device.
     /// 
@@ -207,29 +172,6 @@
         self.ble_client.connect(device.addr()).await.map_err(BleError::from_connection_context)?;
         self.connected = true;
         Ok(())
-=======
-        match device{
-            Some(device) => self.ble_client.connect(device.addr()).await
-            .map_err(BleError::from_connection_context),
-            None => Err(BleError::DeviceNotFound)
-        }?;
-        self.connected = true;
-        Ok(())
-    }
-
-    /// Non blocking async version of [Self::connect_to_device_with_service]
-    pub async fn connect_to_device_with_service_async(&mut self, timeout: Option<Duration>, service: &BleId)->Result<(), BleError>{
-        self.connect_to_device_async(timeout, |adv| {
-            adv.is_advertising_service(service)
-        }).await
-    }
-
-    /// Non blocking async version of [Self::connect_to_device_of_name]
-    pub async fn connect_to_device_of_name_async(&mut self, timeout: Option<Duration>, name: String)->Result<(), BleError>{
-        self.connect_to_device_async(timeout, |adv| {
-            adv.name() == name
-        }).await
->>>>>>> 52cf50b3
     }
     
     /// Blocking method that attempts to get all service ids of a given of the current connection
