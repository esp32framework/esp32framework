use std::cell::RefCell;
use std::num::NonZeroU32;
use std::rc::Rc;
use std::sync::Arc;
use esp32_nimble::{BLEAddress, BLEService};
use esp32_nimble::{utilities::mutex::Mutex, BLEAdvertisementData, BLEAdvertising, BLEConnDesc, BLEDevice, BLEError, BLEServer, NimbleProperties};
use esp_idf_svc::hal::task;
use esp_idf_svc::hal::task::notification::Notifier;


use crate::utils::auxiliary::ISRQueue;
use crate::utils::auxiliary::SharableRef;
use crate::utils::auxiliary::SharableRefExt;
use crate::utils::esp32_framework_error::Esp32FrameworkError;
use crate::InterruptDriver;
use sharable_reference_macro::sharable_reference_wrapper;

use super::{BleError, BleId, Characteristic, ConnectionMode, DiscoverableMode, Service};

<<<<<<< HEAD
/// Abstraction to create a BLE server, the side that has the information to be used in a connection
/// oriented relationship. Contains:
/// * `advertising_name`: Clients scanning will see the advertising name before connection.
/// * `services`: The servere will hace information for the clients to see. All this information will be encapsulated on different services.
/// * `user_on_connection`: Callback that will be executed for each client connected.
/// * `user_on_disconnection`: Callback that will be executed for each client disconnected.
pub struct BleServer<'a> {
=======
pub struct _BleServer<'a> {
>>>>>>> 1ac5dbae
    advertising_name: String,
    ble_server: &'a mut BLEServer,
    services: Vec<Service>,               
    advertisement: &'a Mutex<BLEAdvertising>,
    user_on_connection: Option<ConnectionCallback<'a>>,
    user_on_disconnection: Option<ConnectionCallback<'a>>
}

#[derive(Clone)]
pub struct BleServer<'a>{
    inner: SharableRef<_BleServer<'a>>

}

struct ConnectionCallback<'a>{
    callback: Box<dyn FnMut(&mut BleServer<'a>, &ConnectionInformation) + 'a>,
    info_queue: ISRQueue<ConnectionInformation>,
    notifier: Arc<Notifier>
}

impl<'a> ConnectionCallback<'a>{
    fn new(notifier: Arc<Notifier>) -> Self{
        Self { callback: Box::new(|_,_| {}), info_queue: ISRQueue::new(1000), notifier}
    }

    fn set_callback<C: FnMut(&mut BleServer<'a>, &ConnectionInformation) + 'a>(&mut self, callback: C){
        self.callback = Box::new(callback);
    }

    fn handle_connection_changes(&mut self, server: &mut BleServer<'a>){
        while let Ok(item)  = self.info_queue.try_recv() {
            (self.callback)(server, &item);
        }
    }
}

/// Contains information about the new client connected that can be user on
/// connection or disconnection callbacks
#[derive(Debug, Clone, Copy)]
pub struct ConnectionInformation{
    pub address: BLEAddress,
    pub id_address: BLEAddress,
    pub conn_handle: u16,
    pub interval: u16,
    pub timeout: u16,
    pub latency: u16,
    pub mtu: u16,
    pub bonded: bool,
    pub encrypted: bool,
    pub authenticated: bool,
    pub sec_key_size: u32,
    pub rssi: Result<i8, u32>,
    pub disconnection_result: Option<u32>,
}

impl ConnectionInformation{
    fn from_BLEConnDesc(desc: &BLEConnDesc, is_connected: bool, desc_res: Result<(), BLEError>) -> Self{
        let mut res = None;
        if !is_connected{
            res = match desc_res {
                Ok(_) => None,
                Err(err) => Some(err.code()),
            };
        } 

        let rssi = match desc.get_rssi() {
            Ok(rssi) => Ok(rssi),
            Err(err) => Err(err.code()),
        };
        
        ConnectionInformation{
            address: desc.address(),
            id_address:desc.id_address(),
            conn_handle: desc.conn_handle(),
            interval: desc.interval(),
            timeout: desc.timeout(),
            latency: desc.latency(),
            mtu: desc.mtu(),
            bonded: desc.bonded(),
            encrypted: desc.encrypted(),
            authenticated: desc.authenticated(),
            sec_key_size: desc.sec_key_size(),
            rssi,
            disconnection_result: res,
        }
    }

}

#[sharable_reference_wrapper]
impl <'a>_BleServer<'a> {
    pub fn new(name: String, ble_device: &mut BLEDevice, services: &Vec<Service>, connection_notifier: Arc<Notifier>, disconnection_notifier: Arc<Notifier>) -> Self {
        let mut server = _BleServer{
            advertising_name: name,
            ble_server: ble_device.get_server(),
            services: services.clone(),
            advertisement: ble_device.get_advertising(),
            user_on_connection: Some(ConnectionCallback::new(connection_notifier)),
            user_on_disconnection: Some(ConnectionCallback::new(disconnection_notifier)),
        };
            
        for service in services {
            server.set_service(service);
        }

        server
    }

    pub fn connection_handler<C: FnMut(&mut BleServer, &ConnectionInformation) + 'a>(&mut self, handler: C) -> &mut Self
    {
        let user_on_connection = self.user_on_connection.as_mut().unwrap();
        let notifier_ref = user_on_connection.notifier.clone();
        let mut con_info_ref = user_on_connection.info_queue.clone();
        user_on_connection.set_callback(handler);
        
        self.ble_server.on_connect(move |_, info| {
            unsafe{ notifier_ref.notify_and_yield(NonZeroU32::new(1).unwrap()); }
            _ = con_info_ref.send_timeout(ConnectionInformation::from_BLEConnDesc(info, true, Ok(())), 1_000_000); //
        });
        self
    }


    pub fn disconnect_handler<C: FnMut(&mut BleServer, &ConnectionInformation) + 'a>(&mut self, handler: C) -> &mut Self
    {
        let user_on_disconnection = self.user_on_disconnection.as_mut().unwrap();
        let notifier_ref = user_on_disconnection.notifier.clone();
        let mut con_info_ref = user_on_disconnection.info_queue.clone();
        user_on_disconnection.set_callback(handler);
        
        self.ble_server.on_disconnect(move |info, res| {
            unsafe{ notifier_ref.notify_and_yield(NonZeroU32::new(1).unwrap()); }
            _ = con_info_ref.send_timeout(ConnectionInformation::from_BLEConnDesc(info, false,res), 1_000_000);
        });
        self
    }

    /// The conn_handle is obtained with the ConnectionInformation inside the closure of 
    /// connection_handler
    /// * `min_interval`: The minimum connection interval, time between BLE events. This value 
    /// must range between 7.5ms and 4000ms in 1.25ms units, this interval will be used while transferring data
    /// in max speed.
    /// * `max_interval`: The maximum connection interval, time between BLE events. This value 
    /// must range between 7.5ms and 4000ms in 1.25ms units, this interval will be used to save energy.
    /// * `latency`: The number of packets that can be skipped (packets will be skipped only if there is no data to answer).
    /// * `timeout`: The maximum time to wait after the last packet arrived to consider connection lost. 
    pub fn set_connection_settings(&mut self, info: &ConnectionInformation, min_interval: u16, max_interval: u16, latency: u16, timeout: u16) -> Result<(), BleError>{
        self.ble_server.update_conn_params(info.conn_handle, min_interval, max_interval, latency, timeout).map_err(|e| BleError::from(e))
    }

    /// Set the advertising time parameters:
    /// * `min_interval`: The minimum advertising interval, time between advertisememts. This value 
    /// must range between 20ms and 10240ms in 0.625ms units.
    /// * `max_interval`: The maximum advertising intervaltime between advertisememts. TThis value 
    /// must range between 20ms and 10240ms in 0.625ms units.
    fn set_advertising_interval(&mut self, min_interval: u16, max_interval: u16) -> &mut Self {
        self.advertisement.lock().min_interval(min_interval).max_interval(max_interval);
        self
    }

    /// Sets a high duty cycle has intervals between advertising packets are 
    /// typically in the range of 20 ms to 100 ms.
    /// Valid only if advertisement_type is directed-connectable.
    pub fn set_high_advertising_duty_cycle(&mut self) -> &mut Self{
        self.advertisement.lock().high_duty_cycle(true);
        self
    }

    /// Sets a low duty cycle has ntervals between advertising packets are 
    /// typically in the range of 1,000 ms to 10,240 ms.
    /// Valid only if advertisement_type is directed-connectable.
    pub fn set_low_advertising_duty_cycle(&mut self) -> &mut Self {
        self.advertisement.lock().high_duty_cycle(false);
        self
    }

    /// Sets the discover mode. The possible modes are:
    pub fn set_discoverable_mode(&mut self, disc_mode: DiscoverableMode) -> &mut Self {
        match disc_mode {
            DiscoverableMode::NonDiscoverable => self.advertisement.lock().disc_mode(disc_mode.get_code()),
            DiscoverableMode::LimitedDiscoverable(min_interval, max_interval) => self.advertisement.lock().disc_mode(disc_mode.get_code())
                .min_interval(min_interval)
                .max_interval(max_interval),
            DiscoverableMode::GeneralDiscoverable(min_interval, max_interval) => self.advertisement.lock().disc_mode(disc_mode.get_code()).min_interval(min_interval).max_interval(max_interval),
        };
        self.advertisement.lock().disc_mode(disc_mode.get_code());
        self
    }

    ///Sets the connection mode of the advertisment.
    pub fn set_connection_mode(&mut self, conn_mode: ConnectionMode) -> &mut Self {
        self.advertisement.lock().advertisement_type(conn_mode.get_code());
        self
    }
    
    /// Set or overwrite a service to the server
    pub fn set_service(&mut self, service: &Service) -> Result<(),BleError> {
        self.ble_server.create_service(service.id.to_uuid());

        for characteristic in &service.characteristics{
            self.set_characteristic(service.id.clone(), characteristic)?;
        }
        Ok(())
    }

    pub fn set_services(&mut self, services: &Vec<Service>) -> Result<(),BleError> {
        for service in services {
            self.set_service(&service)?;
        }
        Ok(())
    }

    /// Set a new characteristic or update the value in an existent characteristic to the server. 
    /// Returns an error if the service does not exist or the properties are invalid.
    pub fn set_characteristic(&mut self, service_id: BleId, characteristic: &Characteristic) -> Result<(), BleError> {
        let server_service = task::block_on(async {
            self.ble_server.get_service(service_id.to_uuid()).await
        });

        // Check if there is a service with 'service_id' as its id.
        if let Some(service) = server_service {

            match self.try_to_update_characteristic(service, characteristic, false) {
                Ok(_) => return Ok(()),
                Err(_) => {
                    // Create a new characteristic
                    match NimbleProperties::from_bits(characteristic.properties.to_le()) {
                        Some(properties) => {

                            let charac = service.lock().create_characteristic(
                                characteristic.id.to_uuid(),
                                properties,
                            );
                            charac.lock().set_value(&characteristic.data);
                            return Ok(());
                        },
                        None => {return Err(BleError::PropertiesError)},
                    }
                }
            }
        }
        Err(BleError::ServiceNotFound)
    }

    /// Checks if there is a BLECharacteristic on the BLEService with the corresponding id. If it exists, it updates its value. Apart from that,
    /// depending on thee notify boolean parameter, it may notify the connected device of the changed value.
    fn try_to_update_characteristic(&self, service: &Arc<Mutex<BLEService>>, characteristic: &Characteristic, notify: bool) -> Result<(), BleError> {
        // Check if there is a characteristic with characteristic.id in this service
        let locked_service = service.lock();
        let server_characteristic = task::block_on(async {
            locked_service.get_characteristic(characteristic.id.to_uuid()).await
        });

        if let Some(server_characteristic) = server_characteristic { 
            let mut res_characteristic = server_characteristic.lock();
            res_characteristic.set_value(&characteristic.data);
            if notify {
                res_characteristic.notify();
            }
            return Ok(());
        }
        
        Err(BleError::CharacteristicNotFound)
    }
    
    pub fn notify_value(&mut self, service_id: BleId, characteristic: &Characteristic) -> Result<(), BleError> {
        let server_service = task::block_on(async {
            self.ble_server.get_service(service_id.to_uuid()).await
        });

        if let Some(service) = server_service {
            self.try_to_update_characteristic(service, characteristic, true)?;
            return Ok(());
        }
        Err(BleError::ServiceNotFound)
        
    }

    pub fn start(&mut self) -> Result<(), BleError>{
        self.create_advertisement_data()?;
        self.advertisement.lock().start().map_err(|_| BleError::StartingAdvertisementError)
    }

    fn create_advertisement_data(&mut self) -> Result<(), BleError>{
        let mut adv_data = BLEAdvertisementData::new();
        adv_data.name(&self.advertising_name);
        for service in &self.services {
            adv_data.add_service_uuid(service.id.to_uuid());
        }
        self.advertisement.lock().set_data(&mut adv_data).map_err(|_| BleError::AdvertisementError)
    }
}

// TODO: refactor this!
impl<'a> InterruptDriver for BleServer<'a>{
    fn update_interrupt(&mut self)-> Result<(), Esp32FrameworkError> {
        let (mut user_on_connection, mut user_on_disconnection) = self.take_connection_callbacks();
        user_on_connection.handle_connection_changes(self);
        user_on_disconnection.handle_connection_changes(self);
        self.set_connection_callbacks(user_on_connection, user_on_disconnection);
        Ok(())
    }
}

impl<'a> BleServer<'a>{
    pub fn new(name: String, ble_device: &mut BLEDevice, services: &Vec<Service>, connection_notifier: Arc<Notifier>, disconnection_notifier: Arc<Notifier>) -> Self {
        Self { inner: SharableRef::new_sharable(
            _BleServer::new(name, ble_device, services, connection_notifier, disconnection_notifier)
        ) }
    }

    fn take_connection_callbacks(&mut self)->(ConnectionCallback<'a>, ConnectionCallback<'a>){
        let user_on_connection = self.inner.deref_mut().user_on_connection.take().unwrap();
        let user_on_disconnection = self.inner.deref_mut().user_on_disconnection.take().unwrap();
        (user_on_connection, user_on_disconnection)
    }

    fn set_connection_callbacks(&mut self, user_on_connection: ConnectionCallback<'a>, user_on_disconnection: ConnectionCallback<'a>){
        self.inner.deref_mut().user_on_connection = Some(user_on_connection);
        self.inner.deref_mut().user_on_disconnection = Some(user_on_disconnection);
    }
}<|MERGE_RESOLUTION|>--- conflicted
+++ resolved
@@ -17,17 +17,13 @@
 
 use super::{BleError, BleId, Characteristic, ConnectionMode, DiscoverableMode, Service};
 
-<<<<<<< HEAD
 /// Abstraction to create a BLE server, the side that has the information to be used in a connection
 /// oriented relationship. Contains:
 /// * `advertising_name`: Clients scanning will see the advertising name before connection.
 /// * `services`: The servere will hace information for the clients to see. All this information will be encapsulated on different services.
 /// * `user_on_connection`: Callback that will be executed for each client connected.
 /// * `user_on_disconnection`: Callback that will be executed for each client disconnected.
-pub struct BleServer<'a> {
-=======
 pub struct _BleServer<'a> {
->>>>>>> 1ac5dbae
     advertising_name: String,
     ble_server: &'a mut BLEServer,
     services: Vec<Service>,               
