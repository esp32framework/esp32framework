use std::sync::Arc;
use esp32_nimble::{BLEAddress, BLEService};
use esp32_nimble::{utilities::mutex::Mutex, BLEAdvertisementData, BLEAdvertising, BLEConnDesc, BLEDevice, BLEError, BLEServer, NimbleProperties};
use esp_idf_svc::hal::task;


use crate::utils::auxiliary::{ISRQueue, ISRQueueTrait};
use crate::utils::auxiliary::SharableRef;
use crate::utils::auxiliary::SharableRefExt;
use crate::utils::esp32_framework_error::Esp32FrameworkError;
use crate::utils::notification::Notifier;
use crate::InterruptDriver;
use sharable_reference_macro::sharable_reference_wrapper;

use super::{BleError, BleId, Characteristic, ConnectionMode, DiscoverableMode, Service};

type ConnCallback<'a> = dyn FnMut(&mut BleServer<'a>, &ConnectionInformation) + 'a;
// TODO: How do we document this?
pub struct _BleServer<'a> {
    advertising_name: String,
    ble_server: &'a mut BLEServer,
    services: Vec<Service>,               
    advertisement: &'a Mutex<BLEAdvertising>,
    user_on_connection: Option<ConnectionCallback<'a>>,
    user_on_disconnection: Option<ConnectionCallback<'a>>
}

/// Abstraction to create a BLE server, the side that has the information to be used in a connection
/// oriented relationship. Contains:
/// * `advertising_name`: Clients scanning will see the advertising name before connection.
/// * `services`: The servere will hace information for the clients to see. All this information will be encapsulated on different services.
/// * `user_on_connection`: Callback that will be executed for each client connected.
/// * `user_on_disconnection`: Callback that will be executed for each client disconnected.
#[derive(Clone)]
pub struct BleServer<'a>{
    inner: SharableRef<_BleServer<'a>>

}

/// Wrapper to handle user connection and disconnections callbacks in a simpler way
struct ConnectionCallback<'a>{
    callback: Box<ConnCallback<'a>>,
    info_queue: ISRQueue<ConnectionInformation>,
    notifier: Notifier
}

impl<'a> ConnectionCallback<'a>{
    /// Creates a new ConnectionCallback
    /// 
    /// # Arguments
    /// 
    /// - `notifier`: Structure to notify when the user callback needs to be executed
    /// 
    /// # Returns
    /// 
    /// A new ConnectionCallback
    fn new(notifier: Notifier) -> Self{
        Self { callback: Box::new(|_,_| {}), info_queue: ISRQueue::new(1000), notifier}
    }

    /// Sets the a new callback
    /// 
    /// # Arguments
    /// 
    /// - `callback`: User callback to execute
    fn set_callback<C: FnMut(&mut BleServer<'a>, &ConnectionInformation) + 'a>(&mut self, callback: C){
        self.callback = Box::new(callback);
    }

    /// Continuously tries to read from the queue to know if its time to execute the user callback
    /// 
    /// # Arguments
    /// 
    /// - `server`: The BleServer that is send as a parameter for the user to use in the callback
    fn handle_connection_changes(&mut self, server: &mut BleServer<'a>){
        while let Ok(item)  = self.info_queue.try_recv() {
            (self.callback)(server, &item);
        }
    }
}

/// Contains information about the new client connected that can be user on
/// connection or disconnection callbacks.
/// 
/// - `address`: The BLEAddress of the remote device to which the server connects.
/// - `id_address`: The public or random identity BLEAddress of the connected client. This address remains constant, even if the client uses private random addresses.
/// - `conn_handle`: A unique u16 identifier for the current BLE connection. This handle is used internally by the BLE stack to manage connections.
/// - `interval`: A u16 representing the connection interval, measured in units of 1.25 ms. It determines how frequently data is exchanged between connected devices.
/// - `timeout`: A u16 representing the connection timeout, measured in units of 10 ms. If no data is received during this time, the connection is considered lost.
/// - `latency`: A u16 representing the connection latency, indicating the number of connection intervals that can be skipped by the slave if it has no data to send.
/// - `mtu`: A u16 representing the Maximum Transmission Unit, the maximum size of data that can be sent in a single transmission. This includes the payload plus protocol headers.
/// - `bonded`: A bool indicating whether the connection is bonded, meaning the devices have exchanged security keys for secure future connections.
/// - `encrypted`: A bool indicating whether the connection is encrypted, meaning the transmitted data is protected against eavesdropping.
/// - `authenticated`: A bool indicating whether the connection is authenticated, meaning an authentication process has verified the identity of the devices.
/// - `sec_key_size`: A u32 representing the size of the security key in bits used in the connection. This affects the security level of the connection.
/// - `rssi`: A Result<i8, u32> representing the received signal strength of the connection, measured in dBm. A higher negative value indicates a stronger signal. The result can be a successful i8 value or an error code u32.
/// - `disconnection_result`: A Option<u32> representing the disconnection result code, if applicable. It can be None if the connection hasn't been disconnected, or a specific error code indicating the cause of the disconnection.
#[derive(Debug, Clone, Copy)]
pub struct ConnectionInformation{
    pub address: BLEAddress,
    pub id_address: BLEAddress,
    pub conn_handle: u16,
    pub interval: u16,
    pub timeout: u16,
    pub latency: u16,
    pub mtu: u16,
    pub bonded: bool,
    pub encrypted: bool,
    pub authenticated: bool,
    pub sec_key_size: u32,
    pub rssi: Result<i8, u32>,
    pub disconnection_result: Option<u32>,
}

impl ConnectionInformation{
    /// Creates a ConnectionInformation from a BLEConnDesc
    /// 
    /// # Arguments
    /// 
    /// - `server`: The BLEConnDesc that is used to create a ConnectionInformation
    /// - `is_connected`: A boolean to know if the function was called wheter from a disconnection or a connection 
    /// - `desc_res`: Result that may contain an error if there was problem that disconnected the client
    /// 
    /// # Returns
    /// 
    /// A new ConnectionInformation
    fn from_bleconn_desc(desc: &BLEConnDesc, is_connected: bool, desc_res: Result<(), BLEError>) -> Self {
        let mut res = None;
        if !is_connected{
            res = match desc_res {
                Ok(_) => None,
                Err(err) => Some(err.code()),
            };
        } 

        let rssi = match desc.get_rssi() {
            Ok(rssi) => Ok(rssi),
            Err(err) => Err(err.code()),
        };
        
        ConnectionInformation{
            address: desc.address(),
            id_address:desc.id_address(),
            conn_handle: desc.conn_handle(),
            interval: desc.interval(),
            timeout: desc.timeout(),
            latency: desc.latency(),
            mtu: desc.mtu(),
            bonded: desc.bonded(),
            encrypted: desc.encrypted(),
            authenticated: desc.authenticated(),
            sec_key_size: desc.sec_key_size(),
            rssi,
            disconnection_result: res,
        }
    }

}

#[sharable_reference_wrapper]
impl <'a>_BleServer<'a> {
    /// Creates a new _BleServer
    /// 
    /// # Arguments
    /// 
    /// - `name`: The name of the server
    /// - `ble_device`: A BLEDevice needed to get the BLEServer and the BLEAdvertising
    /// - `services`: A vector with multiple Service that will contain the server information
<<<<<<< HEAD
    /// - `connection_notifier`: An Notifier used to notify when the connection callback should be executed
    /// - `disconnection_notifier`: An Notifier used to notify when the disconnection callback should be executed
=======
    /// - `connection_notifier`: A Notifier used to notify when the connection callback should be executed
    /// - `disconnection_notifier`: A Notifier used to notify when the disconnection callback should be executed
>>>>>>> 1be69b59
    /// 
    /// # Returns
    /// 
    /// A `Result` with the newly created _BleServer, or a `BleError` if a failure occured when setting the
    /// services
    /// 
    /// # Errors
    /// 
    /// Returns the same errors as [Self::set_service]
    pub fn new(name: String, ble_device: &mut BLEDevice, services: &Vec<Service>, connection_notifier: Notifier, disconnection_notifier: Notifier) -> Result<Self, BleError> {
        let mut server = _BleServer{
            advertising_name: name,
            ble_server: ble_device.get_server(),
            services: services.clone(),
            advertisement: ble_device.get_advertising(),
            user_on_connection: Some(ConnectionCallback::new(connection_notifier)),
            user_on_disconnection: Some(ConnectionCallback::new(disconnection_notifier)),
        };
            
        for service in services {
<<<<<<< HEAD
            server.set_service(service).unwrap(); // TODO: Remove this unwrap and return an error. Add it to the docu
=======
            server.set_service(service)?;
>>>>>>> 1be69b59
        }

        Ok(server)
    }

    /// Sets the connection handler. The handler is a callback that will be executed when a client connects to the server
    /// 
    /// # Arguments
    /// 
    /// - `handler`: A closure thath will be executed when a client connects to the server
    /// 
    /// # Returns
    /// 
    /// The _BleServer itself
    pub fn connection_handler<C: FnMut(&mut BleServer, &ConnectionInformation) + 'a>(&mut self, handler: C) -> &mut Self
    {
        let user_on_connection = self.user_on_connection.as_mut().unwrap();
        let notifier_ref = user_on_connection.notifier.clone();
        let mut con_info_ref = user_on_connection.info_queue.clone();
        user_on_connection.set_callback(handler);
        
        self.ble_server.on_connect(move |_, info| {
<<<<<<< HEAD
            notifier_ref.notify().unwrap();
            _ = con_info_ref.send_timeout(ConnectionInformation::from_BLEConnDesc(info, true, Ok(())), 1_000_000);
=======
            notifier_ref.notify();
            _ = con_info_ref.send_timeout(ConnectionInformation::from_bleconn_desc(info, true, Ok(())), 1_000_000); //
>>>>>>> 1be69b59
        });
        self
    }

    /// Sets the disconnection handler. The handler is a callback that will be executed when a client disconnects to the server
    /// 
    /// # Arguments
    /// 
    /// - `handler`: A closure thath will be executed when a client disconnects to the server
    /// 
    /// # Returns
    /// 
    /// The _BleServer itself
    pub fn disconnect_handler<C: FnMut(&mut BleServer, &ConnectionInformation) + 'a>(&mut self, handler: C) -> &mut Self
    {
        let user_on_disconnection = self.user_on_disconnection.as_mut().unwrap();
        let notifier_ref = user_on_disconnection.notifier.clone();
        let mut con_info_ref = user_on_disconnection.info_queue.clone();
        user_on_disconnection.set_callback(handler);
        
        self.ble_server.on_disconnect(move |info, res| {
            notifier_ref.notify();
            _ = con_info_ref.send_timeout(ConnectionInformation::from_bleconn_desc(info, false,res), 1_000_000);
        });
        self
    }

    /// The conn_handle is obtained with the ConnectionInformation inside the closure of 
    /// connection_handler
    /// 
    /// # Arguments
    /// 
    /// - `min_interval`: The minimum connection interval, time between BLE events. This value 
    /// must range between 7.5ms and 4000ms in 1.25ms units, this interval will be used while transferring data
    /// in max speed.
    /// - `max_interval`: The maximum connection interval, time between BLE events. This value 
    /// must range between 7.5ms and 4000ms in 1.25ms units, this interval will be used to save energy.
    /// - `latency`: The number of packets that can be skipped (packets will be skipped only if there is no data to answer).
    /// - `timeout`: The maximum time to wait after the last packet arrived to consider connection lost. 
    /// 
    /// # Returns
    /// 
    /// A `Result` with Ok if the configuration of connection settings completed successfully, or an `BleError` if it fails.
    pub fn set_connection_settings(&mut self, info: &ConnectionInformation, min_interval: u16, max_interval: u16, latency: u16, timeout: u16) -> Result<(), BleError>{
        self.ble_server.update_conn_params(info.conn_handle, min_interval, max_interval, latency, timeout).map_err(BleError::from) 
    } // TODO: This func doesnt tell which errors it can return, so i can put it in the documentation

    /// Set the advertising time parameters.
    /// 
    /// # Arguments
    /// 
    /// - `min_interval`: The minimum advertising interval, time between advertisememts. This value 
    /// must range between 20ms and 10240ms in 0.625ms units.
    /// - `max_interval`: The maximum advertising intervaltime between advertisememts. TThis value 
    /// must range between 20ms and 10240ms in 0.625ms units.
    /// 
    /// # Returns
    /// 
    /// The _BleServer itself
    pub fn set_advertising_interval(&mut self, min_interval: u16, max_interval: u16) -> &mut Self {
        self.advertisement.lock().min_interval(min_interval).max_interval(max_interval);
        self
    }

    /// Sets a high duty cycle has intervals between advertising packets are 
    /// typically in the range of 20 ms to 100 ms.
    /// Valid only if advertisement_type is directed-connectable.
    /// 
    /// # Returns
    /// 
    /// The _BleServer itself
    pub fn set_high_advertising_duty_cycle(&mut self) -> &mut Self{
        self.advertisement.lock().high_duty_cycle(true);
        self
    }

    /// Sets a low duty cycle has ntervals between advertising packets are 
    /// typically in the range of 1,000 ms to 10,240 ms.
    /// Valid only if advertisement_type is directed-connectable.
    /// 
    /// # Returns
    /// 
    /// The _BleServer itself
    pub fn set_low_advertising_duty_cycle(&mut self) -> &mut Self {
        self.advertisement.lock().high_duty_cycle(false);
        self
    }

    /// Sets the discoverable mode for the server.
    /// 
    /// # Arguments
    /// 
    /// - `disc_mode`: A DiscoverableMode that the user decisdes to set
    /// 
    /// # Returns
    /// 
    /// The _BleServer itself
    pub fn set_discoverable_mode(&mut self, disc_mode: DiscoverableMode) -> &mut Self {
        match disc_mode {
            DiscoverableMode::NonDiscoverable => self.advertisement.lock().disc_mode(disc_mode.get_code()),
            DiscoverableMode::LimitedDiscoverable(min_interval, max_interval) => self.advertisement.lock().disc_mode(disc_mode.get_code())
                .min_interval(min_interval)
                .max_interval(max_interval),
            DiscoverableMode::GeneralDiscoverable(min_interval, max_interval) => self.advertisement.lock().disc_mode(disc_mode.get_code()).min_interval(min_interval).max_interval(max_interval),
        };
        self.advertisement.lock().disc_mode(disc_mode.get_code());
        self
    }

    ///Sets the connection mode of the advertisment.
    /// 
    /// # Arguments
    /// 
    /// - `conn_mode`: A ConnectionMode that the user decisdes to set
    /// 
    /// # Returns
    /// 
    /// The _BleServer itself
    pub fn set_connection_mode(&mut self, conn_mode: ConnectionMode) -> &mut Self {
        self.advertisement.lock().advertisement_type(conn_mode.get_code());
        self
    }
    
    /// Sets or overwrites a service to the server.
    /// 
    /// # Arguments
    /// 
    /// - `service`: A Service struct
    /// 
    /// # Returns
    /// 
    /// A `Result` with Ok if the operation completed successfully, or an `BleError` if it fails.
    /// 
    /// # Errors
    /// 
    /// - `BleError::PropertiesError`: If a characteristic on the service has an invalid property
    pub fn set_service(&mut self, service: &Service) -> Result<(), BleError> {
        self.ble_server.create_service(service.id.to_uuid());

        for characteristic in &service.characteristics{
            self.set_characteristic(service.id.clone(), characteristic)?;
        }
        Ok(())
    }

    /// Sets or overwrites multiple services to the server.
    /// 
    /// # Arguments
    /// 
    /// - `services`: A vector with multiple Services to set
    /// 
    /// # Returns
    /// 
    /// A `Result` with Ok if the operation completed successfully, or an `BleError` if it fails.
    /// 
    /// # Errors
    /// 
    /// - `BleError::PropertiesError`: If a characteristic on the service has an invalid property
    pub fn set_services(&mut self, services: &Vec<Service>) -> Result<(),BleError> {
        for service in services {
            self.set_service(service)?;
        }
        Ok(())
    }

    /// Set a new characteristic or update the value in an existent characteristic to the server.
    /// 
    /// # Arguments
    /// 
    /// - `service_id`: A BleId to identify the service the charactersitic is part of.
    /// - `characteristic`: A Characteristic struct that will contain all the onformation of the characteristic that wants to be set
    /// 
    /// # Returns
    ///  
    /// A `Result` with Ok if the operation completed successfully, or an `BleError` if it fails.
    /// 
    /// # Errors
    /// 
    /// - `BleError::PropertiesError`: If a characteristic on the service has an invalid property
    /// - `BleError::ServiceNotFound`: If the service_id doesnt match with the id of a service already set on the server
    pub fn set_characteristic(&mut self, service_id: BleId, characteristic: &Characteristic) -> Result<(), BleError> {
        let server_service = task::block_on(async {
            self.ble_server.get_service(service_id.to_uuid()).await
        });

        // Check if there is a service with 'service_id' as its id.
        if let Some(service) = server_service {

            match self.try_to_update_characteristic(service, characteristic, false) {
                Ok(_) => return Ok(()),
                Err(_) => {
                    // Create a new characteristic
                    match NimbleProperties::from_bits(characteristic.properties.to_le()) {
                        Some(properties) => {
                            let charac = service.lock(). create_characteristic(
                                characteristic.id.to_uuid(),
                                properties,
                            );
                            let mut unlocked_char = charac.lock();
                            unlocked_char.set_value(&characteristic.data);

                            for descriptor in &characteristic.descriptors {
                                match descriptor.get_properties() {
                                    Ok(properties) => {
                                        let ble_descriptor = unlocked_char.create_descriptor(descriptor.id.to_uuid(), properties);
                                        ble_descriptor.lock().set_value(&descriptor.data);
                                    },
                                    Err(_) => {return Err(BleError::PropertiesError)},
                                };
                            }

                            return Ok(());
                        },
                        None => {return Err(BleError::PropertiesError)},
                    }
                }
            }
        }
        Err(BleError::ServiceNotFound)
    }

    /// Checks if there is a BLECharacteristic on the BLEService with the corresponding id. If it exists, it updates its value. Apart from that,
    /// depending on the notify boolean parameter, it may notify the connected device of the changed value.
    /// 
    /// # Arguments
    /// 
    /// - `service`: An Arc<Mutex<BLEService>> that contains the service that has the characteristic to update
    /// - `characteristic`: A Characteristic struct that contains the updated information
    /// - `notify`: A boolean that indicates wheter to notify the characteristic or not.
    /// 
    /// # Returns
    /// 
    /// A `Result` with Ok if the update operation completed successfully, or an `BleError` if it fails.
    /// 
    /// # Errors
    /// 
    /// - `BleError::CharacteristicNotFound`: If the characteristic was not setted before on the server
    fn try_to_update_characteristic(&self, service: &Arc<Mutex<BLEService>>, characteristic: &Characteristic, notify: bool) -> Result<(), BleError> {
        // Check if there is a characteristic with characteristic.id in this service
        let locked_service = service.lock();
        let server_characteristic = task::block_on(async {
            locked_service.get_characteristic(characteristic.id.to_uuid()).await
        });
        if let Some(server_characteristic) = server_characteristic {
            let mut res_characteristic = server_characteristic.lock();
            res_characteristic.set_value(&characteristic.data);
            if notify {

                res_characteristic.notify();
            }
            return Ok(());
        }
        
        Err(BleError::CharacteristicNotFound)
    }
    
    /// Notifies to the client the value of the characteristic
    /// 
    /// # Arguments
    /// 
    /// - `service_id`: A BleId to identify the service the charactersitic is part of.
    /// - `charactersitic`: A Characteristic struct that represents the characteristic to notify.
    /// 
    /// # Returns 
    /// 
    /// A `Result` with Ok if the notify operation completed successfully, or an `BleError` if it fails.
    /// 
    /// # Errors
    /// 
    /// - `BleError::ServiceNotFound`: If the service_id doesnt match with the id of a service already set on the server
    /// - `BleError::CharacteristicNotFound`: If the characteristic was not setted before on the server
    pub fn notify_value(&mut self, service_id: BleId, characteristic: &Characteristic) -> Result<(), BleError> {
        let server_service = task::block_on(async {
            self.ble_server.get_service(service_id.to_uuid()).await
        });
        // TODO: Raise error if char is not notifiable
        if let Some(service) = server_service {
            self.try_to_update_characteristic(service, characteristic, true)?;
            return Ok(());
        }
        Err(BleError::ServiceNotFound)
        
    }

    /// Starts the server and its advertisement
    /// 
    /// # Returns
    /// 
    /// A `Result` with Ok if the starting operation completed successfully, or a `BleError` if it fails.
    /// 
    /// # Errors
    /// 
    /// - `BleError::AdvertisementError`: If the advertising operation failed
    /// - `BleError::StartingAdvertisementError`: If the starting operation failed
    pub fn start(&mut self) -> Result<(), BleError>{
        self.create_advertisement_data()?;
        self.advertisement.lock().start().map_err(|_| BleError::StartingAdvertisementError)
    }

    /// Creates the necessary advertisement data with the user settings
    /// 
    /// # Returns 
    /// 
    /// A `Result` with Ok if the create operation completed successfully, or a `BleError` if it fails.
    /// 
    /// # Errors
    /// 
    /// - `BleError::AdvertisementError`: If the advertising operation failed
    fn create_advertisement_data(&mut self) -> Result<(), BleError>{
        let mut adv_data = BLEAdvertisementData::new();
        adv_data.name(&self.advertising_name);
        for service in &self.services {
            adv_data.add_service_uuid(service.id.to_uuid());
        }
        self.advertisement.lock().set_data(&mut adv_data).map_err(|_| BleError::AdvertisementError)
    }
}

// TODO: refactor this!
impl<'a> InterruptDriver for BleServer<'a>{
    fn update_interrupt(&mut self)-> Result<(), Esp32FrameworkError> {
        let (mut user_on_connection, mut user_on_disconnection) = self.take_connection_callbacks();
        user_on_connection.handle_connection_changes(self);
        user_on_disconnection.handle_connection_changes(self);
        self.set_connection_callbacks(user_on_connection, user_on_disconnection);
        Ok(())
    }
}

impl<'a> BleServer<'a>{
    /// Creates a new _BleServer
    /// 
    /// # Arguments
    /// 
    /// - `name`: The name of the server
    /// - `ble_device`: A BLEDevice needed to get the BLEServer and the BLEAdvertising
    /// - `services`: A vector with multiple Service that will contain the server information
    /// - `connection_notifier`: An Notifier used to notify when the connection callback should be executed
    /// - `disconnection_notifier`: An Notifier used to notify when the disconnection callback should be executed
    /// 
    /// # Returns
    /// 
    /// A `Result` with the newly created _BleServer, or a `BleError` if a failure occured when setting the
    /// services
    /// 
    /// # Errors
    /// 
    /// Returns the same errors as [Self::set_service]
    pub fn new(name: String, ble_device: &mut BLEDevice, services: &Vec<Service>, connection_notifier: Notifier, disconnection_notifier: Notifier) -> Result<Self, BleError> {
        Ok(Self { inner: SharableRef::new_sharable(
            _BleServer::new(name, ble_device, services, connection_notifier, disconnection_notifier)?
        ) })
    }

    /// Takes ownership of both of the connection and disconnection callbacks
    /// 
    /// # Returns
    /// 
    /// A tuple containing the connection and disconnection callbacks
    fn take_connection_callbacks(&mut self) -> (ConnectionCallback<'a>, ConnectionCallback<'a>) {
        let user_on_connection = self.inner.deref_mut().user_on_connection.take().unwrap();
        let user_on_disconnection = self.inner.deref_mut().user_on_disconnection.take().unwrap();
        (user_on_connection, user_on_disconnection)
    }

    /// Sets both the connection and disconnection callbacks
    /// 
    /// # Arguments
    /// 
    /// - `user_on_connection`: A ConnectionCallback containing everything that is needed for the connection callback handling
    /// - `user_on_disconnection`: A ConnectionCallback containing everything that is needed for the disconnection callback handling
    fn set_connection_callbacks(&mut self, user_on_connection: ConnectionCallback<'a>, user_on_disconnection: ConnectionCallback<'a>){
        self.inner.deref_mut().user_on_connection = Some(user_on_connection);
        self.inner.deref_mut().user_on_disconnection = Some(user_on_disconnection);
    }
}<|MERGE_RESOLUTION|>--- conflicted
+++ resolved
@@ -166,13 +166,8 @@
     /// - `name`: The name of the server
     /// - `ble_device`: A BLEDevice needed to get the BLEServer and the BLEAdvertising
     /// - `services`: A vector with multiple Service that will contain the server information
-<<<<<<< HEAD
-    /// - `connection_notifier`: An Notifier used to notify when the connection callback should be executed
-    /// - `disconnection_notifier`: An Notifier used to notify when the disconnection callback should be executed
-=======
     /// - `connection_notifier`: A Notifier used to notify when the connection callback should be executed
     /// - `disconnection_notifier`: A Notifier used to notify when the disconnection callback should be executed
->>>>>>> 1be69b59
     /// 
     /// # Returns
     /// 
@@ -193,11 +188,7 @@
         };
             
         for service in services {
-<<<<<<< HEAD
-            server.set_service(service).unwrap(); // TODO: Remove this unwrap and return an error. Add it to the docu
-=======
             server.set_service(service)?;
->>>>>>> 1be69b59
         }
 
         Ok(server)
@@ -220,13 +211,8 @@
         user_on_connection.set_callback(handler);
         
         self.ble_server.on_connect(move |_, info| {
-<<<<<<< HEAD
-            notifier_ref.notify().unwrap();
-            _ = con_info_ref.send_timeout(ConnectionInformation::from_BLEConnDesc(info, true, Ok(())), 1_000_000);
-=======
             notifier_ref.notify();
-            _ = con_info_ref.send_timeout(ConnectionInformation::from_bleconn_desc(info, true, Ok(())), 1_000_000); //
->>>>>>> 1be69b59
+            _ = con_info_ref.send_timeout(ConnectionInformation::from_bleconn_desc(info, true, Ok(())), 1_000_000);
         });
         self
     }
