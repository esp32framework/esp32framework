use std::cell::RefCell;
use std::num::NonZeroU32;
use std::rc::Rc;
use std::sync::Arc;
use esp32_nimble::{BLEAddress, BLEService};
use esp32_nimble::{utilities::mutex::Mutex, BLEAdvertisementData, BLEAdvertising, BLEConnDesc, BLEDevice, BLEError, BLEServer, NimbleProperties};
use esp_idf_svc::hal::task;


use crate::utils::auxiliary::{ISRQueue, ISRQueueTrait};
use crate::utils::auxiliary::SharableRef;
use crate::utils::auxiliary::SharableRefExt;
use crate::utils::esp32_framework_error::Esp32FrameworkError;
use crate::utils::notification::Notifier;
use crate::InterruptDriver;
use sharable_reference_macro::sharable_reference_wrapper;

use super::{BleError, BleId, Characteristic, ConnectionMode, Descriptor, DiscoverableMode, Service};

// TODO: How do we document this?
pub struct _BleServer<'a> {
    advertising_name: String,
    ble_server: &'a mut BLEServer,
    services: Vec<Service>,               
    advertisement: &'a Mutex<BLEAdvertising>,
    user_on_connection: Option<ConnectionCallback<'a>>,
    user_on_disconnection: Option<ConnectionCallback<'a>>
}

/// Abstraction to create a BLE server, the side that has the information to be used in a connection
/// oriented relationship. Contains:
/// * `advertising_name`: Clients scanning will see the advertising name before connection.
/// * `services`: The servere will hace information for the clients to see. All this information will be encapsulated on different services.
/// * `user_on_connection`: Callback that will be executed for each client connected.
/// * `user_on_disconnection`: Callback that will be executed for each client disconnected.
#[derive(Clone)]
pub struct BleServer<'a>{
    inner: SharableRef<_BleServer<'a>>

}

/// Wrapper to handle user connection and disconnections callbacks in a simpler way
struct ConnectionCallback<'a>{
    callback: Box<dyn FnMut(&mut BleServer<'a>, &ConnectionInformation) + 'a>,
    info_queue: ISRQueue<ConnectionInformation>,
    notifier: Notifier
}

<<<<<<< HEAD
impl<'a> ConnectionCallback<'a>{
    fn new(notifier: Notifier) -> Self{
=======
impl<'a> ConnectionCallback<'a> {

    /// Creates a new ConnectionCallback
    /// 
    /// # Arguments
    /// 
    /// - `notifier`: Structure to notify when the user callback needs to be executed
    /// 
    /// # Returns
    /// 
    /// A new ConnectionCallback
    fn new(notifier: Arc<Notifier>) -> Self {
>>>>>>> 4089c90e
        Self { callback: Box::new(|_,_| {}), info_queue: ISRQueue::new(1000), notifier}
    }

    /// Sets the a new callback
    /// 
    /// # Arguments
    /// 
    /// - `callback`: User callback to execute
    fn set_callback<C: FnMut(&mut BleServer<'a>, &ConnectionInformation) + 'a>(&mut self, callback: C){
        self.callback = Box::new(callback);
    }

    /// Continuously tries to read from the queue to know if its time to execute the user callback
    /// 
    /// # Arguments
    /// 
    /// - `server`: The BleServer that is send as a parameter for the user to use in the callback
    fn handle_connection_changes(&mut self, server: &mut BleServer<'a>){
        while let Ok(item)  = self.info_queue.try_recv() {
            (self.callback)(server, &item);
        }
    }
}

/// Contains information about the new client connected that can be user on
/// connection or disconnection callbacks.
/// 
/// - `address`: The BLEAddress of the remote device to which the server connects.
/// - `id_address`: The public or random identity BLEAddress of the connected client. This address remains constant, even if the client uses private random addresses.
/// - `conn_handle`: A unique u16 identifier for the current BLE connection. This handle is used internally by the BLE stack to manage connections.
/// - `interval`: A u16 representing the connection interval, measured in units of 1.25 ms. It determines how frequently data is exchanged between connected devices.
/// - `timeout`: A u16 representing the connection timeout, measured in units of 10 ms. If no data is received during this time, the connection is considered lost.
/// - `latency`: A u16 representing the connection latency, indicating the number of connection intervals that can be skipped by the slave if it has no data to send.
/// - `mtu`: A u16 representing the Maximum Transmission Unit, the maximum size of data that can be sent in a single transmission. This includes the payload plus protocol headers.
/// - `bonded`: A bool indicating whether the connection is bonded, meaning the devices have exchanged security keys for secure future connections.
/// - `encrypted`: A bool indicating whether the connection is encrypted, meaning the transmitted data is protected against eavesdropping.
/// - `authenticated`: A bool indicating whether the connection is authenticated, meaning an authentication process has verified the identity of the devices.
/// - `sec_key_size`: A u32 representing the size of the security key in bits used in the connection. This affects the security level of the connection.
/// - `rssi`: A Result<i8, u32> representing the received signal strength of the connection, measured in dBm. A higher negative value indicates a stronger signal. The result can be a successful i8 value or an error code u32.
/// - `disconnection_result`: A Option<u32> representing the disconnection result code, if applicable. It can be None if the connection hasn't been disconnected, or a specific error code indicating the cause of the disconnection.
#[derive(Debug, Clone, Copy)]
pub struct ConnectionInformation{
    pub address: BLEAddress,
    pub id_address: BLEAddress,
    pub conn_handle: u16,
    pub interval: u16,
    pub timeout: u16,
    pub latency: u16,
    pub mtu: u16,
    pub bonded: bool,
    pub encrypted: bool,
    pub authenticated: bool,
    pub sec_key_size: u32,
    pub rssi: Result<i8, u32>,
    pub disconnection_result: Option<u32>,
}

impl ConnectionInformation{
    /// Creates a ConnectionInformation from a BLEConnDesc
    /// 
    /// # Arguments
    /// 
    /// - `server`: The BLEConnDesc that is used to create a ConnectionInformation
    /// - `is_connected`: A boolean to know if the function was called wheter from a disconnection or a connection 
    /// - `desc_res`: Result that may contain an error if there was problem that disconnected the client
    /// 
    /// # Returns
    /// 
    /// A new ConnectionInformation
    fn from_BLEConnDesc(desc: &BLEConnDesc, is_connected: bool, desc_res: Result<(), BLEError>) -> Self {
        let mut res = None;
        if !is_connected{
            res = match desc_res {
                Ok(_) => None,
                Err(err) => Some(err.code()),
            };
        } 

        let rssi = match desc.get_rssi() {
            Ok(rssi) => Ok(rssi),
            Err(err) => Err(err.code()),
        };
        
        ConnectionInformation{
            address: desc.address(),
            id_address:desc.id_address(),
            conn_handle: desc.conn_handle(),
            interval: desc.interval(),
            timeout: desc.timeout(),
            latency: desc.latency(),
            mtu: desc.mtu(),
            bonded: desc.bonded(),
            encrypted: desc.encrypted(),
            authenticated: desc.authenticated(),
            sec_key_size: desc.sec_key_size(),
            rssi,
            disconnection_result: res,
        }
    }

}

#[sharable_reference_wrapper]
impl <'a>_BleServer<'a> {
<<<<<<< HEAD
    pub fn new(name: String, ble_device: &mut BLEDevice, services: &Vec<Service>, connection_notifier: Notifier, disconnection_notifier: Notifier) -> Self {
=======
    /// Creates a new _BleServer
    /// 
    /// # Arguments
    /// 
    /// - `name`: The name of the server
    /// - `ble_device`: A BLEDevice needed to get the BLEServer and the BLEAdvertising
    /// - `services`: A vector with multiple Service that will contain the server information
    /// - `connection_notifier`: An Arc<Notifier> used to notify when the connection callback should be executed
    /// - `disconnection_notifier`: An Arc<Notifier> used to notify when the disconnection callback should be executed
    /// 
    /// # Returns
    /// 
    /// The new created _BleServer
    pub fn new(name: String, ble_device: &mut BLEDevice, services: &Vec<Service>, connection_notifier: Arc<Notifier>, disconnection_notifier: Arc<Notifier>) -> Self {
>>>>>>> 4089c90e
        let mut server = _BleServer{
            advertising_name: name,
            ble_server: ble_device.get_server(),
            services: services.clone(),
            advertisement: ble_device.get_advertising(),
            user_on_connection: Some(ConnectionCallback::new(connection_notifier)),
            user_on_disconnection: Some(ConnectionCallback::new(disconnection_notifier)),
        };
            
        for service in services {
            server.set_service(service);
        }

        server
    }

    /// Sets the connection handler. The handler is a callback that will be executed when a client connects to the server
    /// 
    /// # Arguments
    /// 
    /// - `handler`: A closure thath will be executed when a client connects to the server
    /// 
    /// # Returns
    /// 
    /// The _BleServer itself
    pub fn connection_handler<C: FnMut(&mut BleServer, &ConnectionInformation) + 'a>(&mut self, handler: C) -> &mut Self
    {
        let user_on_connection = self.user_on_connection.as_mut().unwrap();
        let notifier_ref = user_on_connection.notifier.clone();
        let mut con_info_ref = user_on_connection.info_queue.clone();
        user_on_connection.set_callback(handler);
        
        self.ble_server.on_connect(move |_, info| {
            notifier_ref.notify().unwrap();
            _ = con_info_ref.send_timeout(ConnectionInformation::from_BLEConnDesc(info, true, Ok(())), 1_000_000); //
        });
        self
    }

    /// Sets the disconnection handler. The handler is a callback that will be executed when a client disconnects to the server
    /// 
    /// # Arguments
    /// 
    /// - `handler`: A closure thath will be executed when a client disconnects to the server
    /// 
    /// # Returns
    /// 
    /// The _BleServer itself
    pub fn disconnect_handler<C: FnMut(&mut BleServer, &ConnectionInformation) + 'a>(&mut self, handler: C) -> &mut Self
    {
        let user_on_disconnection = self.user_on_disconnection.as_mut().unwrap();
        let notifier_ref = user_on_disconnection.notifier.clone();
        let mut con_info_ref = user_on_disconnection.info_queue.clone();
        user_on_disconnection.set_callback(handler);
        
        self.ble_server.on_disconnect(move |info, res| {
<<<<<<< HEAD
            notifier_ref.notify().unwrap();
            _ = con_info_ref.send_timeout(ConnectionInformation::from_BLEConnDesc(info, false,res), 1_000_000);
=======
            unsafe{ notifier_ref.notify_and_yield(NonZeroU32::new(1).unwrap()); }
            _ = con_info_ref.send_timeout(ConnectionInformation::from_BLEConnDesc(info, false, res), 1_000_000);
>>>>>>> 4089c90e
        });
        self
    }

    /// The conn_handle is obtained with the ConnectionInformation inside the closure of 
    /// connection_handler
    /// 
    /// # Arguments
    /// 
    /// - `min_interval`: The minimum connection interval, time between BLE events. This value 
    /// must range between 7.5ms and 4000ms in 1.25ms units, this interval will be used while transferring data
    /// in max speed.
    /// - `max_interval`: The maximum connection interval, time between BLE events. This value 
    /// must range between 7.5ms and 4000ms in 1.25ms units, this interval will be used to save energy.
    /// - `latency`: The number of packets that can be skipped (packets will be skipped only if there is no data to answer).
    /// - `timeout`: The maximum time to wait after the last packet arrived to consider connection lost. 
    /// 
    /// # Returns
    /// 
    /// A `Result` with Ok if the configuration of connection settings completed successfully, or an `BleError` if it fails.
    pub fn set_connection_settings(&mut self, info: &ConnectionInformation, min_interval: u16, max_interval: u16, latency: u16, timeout: u16) -> Result<(), BleError>{
        self.ble_server.update_conn_params(info.conn_handle, min_interval, max_interval, latency, timeout).map_err(|e| BleError::from(e)) 
    } // TODO: This func doesnt tell which errors it can return, so i can put it in the documentation

    /// Set the advertising time parameters.
    /// 
    /// # Arguments
    /// 
    /// - `min_interval`: The minimum advertising interval, time between advertisememts. This value 
    /// must range between 20ms and 10240ms in 0.625ms units.
    /// - `max_interval`: The maximum advertising intervaltime between advertisememts. TThis value 
    /// must range between 20ms and 10240ms in 0.625ms units.
    /// 
    /// # Returns
    /// 
    /// The _BleServer itself
    fn set_advertising_interval(&mut self, min_interval: u16, max_interval: u16) -> &mut Self {
        self.advertisement.lock().min_interval(min_interval).max_interval(max_interval);
        self
    }

    /// Sets a high duty cycle has intervals between advertising packets are 
    /// typically in the range of 20 ms to 100 ms.
    /// Valid only if advertisement_type is directed-connectable.
    /// 
    /// # Returns
    /// 
    /// The _BleServer itself
    pub fn set_high_advertising_duty_cycle(&mut self) -> &mut Self{
        self.advertisement.lock().high_duty_cycle(true);
        self
    }

    /// Sets a low duty cycle has ntervals between advertising packets are 
    /// typically in the range of 1,000 ms to 10,240 ms.
    /// Valid only if advertisement_type is directed-connectable.
    /// 
    /// # Returns
    /// 
    /// The _BleServer itself
    pub fn set_low_advertising_duty_cycle(&mut self) -> &mut Self {
        self.advertisement.lock().high_duty_cycle(false);
        self
    }

    /// Sets the discoverable mode for the server.
    /// 
    /// # Arguments
    /// 
    /// - `disc_mode`: A DiscoverableMode that the user decisdes to set
    /// 
    /// # Returns
    /// 
    /// The _BleServer itself
    pub fn set_discoverable_mode(&mut self, disc_mode: DiscoverableMode) -> &mut Self {
        match disc_mode {
            DiscoverableMode::NonDiscoverable => self.advertisement.lock().disc_mode(disc_mode.get_code()),
            DiscoverableMode::LimitedDiscoverable(min_interval, max_interval) => self.advertisement.lock().disc_mode(disc_mode.get_code())
                .min_interval(min_interval)
                .max_interval(max_interval),
            DiscoverableMode::GeneralDiscoverable(min_interval, max_interval) => self.advertisement.lock().disc_mode(disc_mode.get_code()).min_interval(min_interval).max_interval(max_interval),
        };
        self.advertisement.lock().disc_mode(disc_mode.get_code());
        self
    }

    ///Sets the connection mode of the advertisment.
    /// 
    /// # Arguments
    /// 
    /// - `conn_mode`: A ConnectionMode that the user decisdes to set
    /// 
    /// # Returns
    /// 
    /// The _BleServer itself
    pub fn set_connection_mode(&mut self, conn_mode: ConnectionMode) -> &mut Self {
        self.advertisement.lock().advertisement_type(conn_mode.get_code());
        self
    }
    
    /// Sets or overwrites a service to the server.
    /// 
    /// # Arguments
    /// 
    /// - `service`: A Service struct
    /// 
    /// # Returns
    /// 
    /// A `Result` with Ok if the operation completed successfully, or an `BleError` if it fails.
    /// 
    /// # Errors
    /// 
    /// - `BleError::PropertiesError`: If a characteristic on the service has an invalid property
    pub fn set_service(&mut self, service: &Service) -> Result<(), BleError> {
        self.ble_server.create_service(service.id.to_uuid());

        for characteristic in &service.characteristics{
            self.set_characteristic(service.id.clone(), characteristic)?;
        }
        Ok(())
    }

    /// Sets or overwrites multiple services to the server.
    /// 
    /// # Arguments
    /// 
    /// - `services`: A vector with multiple Services to set
    /// 
    /// # Returns
    /// 
    /// A `Result` with Ok if the operation completed successfully, or an `BleError` if it fails.
    /// 
    /// # Errors
    /// 
    /// - `BleError::PropertiesError`: If a characteristic on the service has an invalid property
    pub fn set_services(&mut self, services: &Vec<Service>) -> Result<(),BleError> {
        for service in services {
            self.set_service(&service)?;
        }
        Ok(())
    }

    /// Set a new characteristic or update the value in an existent characteristic to the server.
    /// 
    /// # Arguments
    /// 
    /// - `service_id`: A BleId to identify the service the charactersitic is part of.
    /// - `characteristic`: A Characteristic struct that will contain all the onformation of the characteristic that wants to be set
    /// 
    /// # Returns
    ///  
    /// A `Result` with Ok if the operation completed successfully, or an `BleError` if it fails.
    /// 
    /// # Errors
    /// 
    /// - `BleError::PropertiesError`: If a characteristic on the service has an invalid property
    /// - `BleError::ServiceNotFound`: If the service_id doesnt match with the id of a service already set on the server
    pub fn set_characteristic(&mut self, service_id: BleId, characteristic: &Characteristic) -> Result<(), BleError> {
        let server_service = task::block_on(async {
            self.ble_server.get_service(service_id.to_uuid()).await
        });

        // Check if there is a service with 'service_id' as its id.
        if let Some(service) = server_service {

            match self.try_to_update_characteristic(service, characteristic, false) {
                Ok(_) => return Ok(()),
                Err(_) => {
                    // Create a new characteristic
                    match NimbleProperties::from_bits(characteristic.properties.to_le()) {
                        Some(properties) => {

                            let charac = service.lock(). create_characteristic(
                                characteristic.id.to_uuid(),
                                properties,
                            );
                            let mut unlocked_char = charac.lock();
                            unlocked_char.set_value(&characteristic.data);

                            for descriptor in &characteristic.descriptors {
                                match descriptor.get_properties() {
                                    Ok(properties) => {
                                        let ble_descriptor = unlocked_char.create_descriptor(descriptor.id.to_uuid(), properties);
                                        ble_descriptor.lock().set_value(&descriptor.data);
                                    },
                                    Err(_) => {return Err(BleError::PropertiesError)},
                                };
                            }

                            return Ok(());
                        },
                        None => {return Err(BleError::PropertiesError)},
                    }
                }
            }
        }
        Err(BleError::ServiceNotFound)
    }

    /// Checks if there is a BLECharacteristic on the BLEService with the corresponding id. If it exists, it updates its value. Apart from that,
    /// depending on the notify boolean parameter, it may notify the connected device of the changed value.
    /// 
    /// # Arguments
    /// 
    /// - `service`: An Arc<Mutex<BLEService>> that contains the service that has the characteristic to update
    /// - `characteristic`: A Characteristic struct that contains the updated information
    /// - `notify`: A boolean that indicates wheter to notify the characteristic or not.
    /// 
    /// # Returns
    /// 
    /// A `Result` with Ok if the update operation completed successfully, or an `BleError` if it fails.
    /// 
    /// # Errors
    /// 
    /// - `BleError::CharacteristicNotFound`: If the characteristic was not setted before on the server
    fn try_to_update_characteristic(&self, service: &Arc<Mutex<BLEService>>, characteristic: &Characteristic, notify: bool) -> Result<(), BleError> {
        // Check if there is a characteristic with characteristic.id in this service
        let locked_service = service.lock();
        let server_characteristic = task::block_on(async {
            locked_service.get_characteristic(characteristic.id.to_uuid()).await
        });

        if let Some(server_characteristic) = server_characteristic {
            let mut res_characteristic = server_characteristic.lock();
            res_characteristic.set_value(&characteristic.data);
            if notify {
                res_characteristic.notify();
            }
            return Ok(());
        }
        
        Err(BleError::CharacteristicNotFound)
    }
    
    /// Notifies to the client the value of the characteristic
    /// 
    /// # Arguments
    /// 
    /// - `service_id`: A BleId to identify the service the charactersitic is part of.
    /// - `charactersitic`: A Characteristic struct that represents the characteristic to notify.
    /// 
    /// # Returns 
    /// 
    /// A `Result` with Ok if the notify operation completed successfully, or an `BleError` if it fails.
    /// 
    /// # Errors
    /// 
    /// - `BleError::ServiceNotFound`: If the service_id doesnt match with the id of a service already set on the server
    /// - `BleError::CharacteristicNotFound`: If the characteristic was not setted before on the server
    pub fn notify_value(&mut self, service_id: BleId, characteristic: &Characteristic) -> Result<(), BleError> {
        let server_service = task::block_on(async {
            self.ble_server.get_service(service_id.to_uuid()).await
        });

        if let Some(service) = server_service {
            self.try_to_update_characteristic(service, characteristic, true)?;
            return Ok(());
        }
        Err(BleError::ServiceNotFound)
        
    }

    /// Starts the server and its advertisement
    /// 
    /// # Returns
    /// 
    /// A `Result` with Ok if the starting operation completed successfully, or a `BleError` if it fails.
    /// 
    /// # Errors
    /// 
    /// - `BleError::AdvertisementError`: If the advertising operation failed
    /// - `BleError::StartingAdvertisementError`: If the starting operation failed
    pub fn start(&mut self) -> Result<(), BleError>{
        self.create_advertisement_data()?;
        self.advertisement.lock().start().map_err(|_| BleError::StartingAdvertisementError)
    }

    /// Creates the necessary advertisement data with the user settings
    /// 
    /// # Returns 
    /// 
    /// A `Result` with Ok if the create operation completed successfully, or a `BleError` if it fails.
    /// 
    /// # Errors
    /// 
    /// - `BleError::AdvertisementError`: If the advertising operation failed
    fn create_advertisement_data(&mut self) -> Result<(), BleError>{
        let mut adv_data = BLEAdvertisementData::new();
        adv_data.name(&self.advertising_name);
        for service in &self.services {
            adv_data.add_service_uuid(service.id.to_uuid());
        }
        self.advertisement.lock().set_data(&mut adv_data).map_err(|_| BleError::AdvertisementError)
    }
}

// TODO: refactor this!
impl<'a> InterruptDriver for BleServer<'a>{
    fn update_interrupt(&mut self)-> Result<(), Esp32FrameworkError> {
        let (mut user_on_connection, mut user_on_disconnection) = self.take_connection_callbacks();
        user_on_connection.handle_connection_changes(self);
        user_on_disconnection.handle_connection_changes(self);
        self.set_connection_callbacks(user_on_connection, user_on_disconnection);
        Ok(())
    }
}

impl<'a> BleServer<'a>{
<<<<<<< HEAD
    pub fn new(name: String, ble_device: &mut BLEDevice, services: &Vec<Service>, connection_notifier: Notifier, disconnection_notifier: Notifier) -> Self {
=======

    /// Creates a new BleServer
    /// 
    /// # Arguments
    /// 
    /// - `name`: The name the server will use
    /// - `ble_device`: A BLEDevice needed to get the BLEServer and the BLEAdvertising
    /// - `services`: A vector with multiple Service that will contain the server information
    /// - `connection_notifier`: An Arc<Notifier> used to notify when the connection callback should be executed
    /// - `disconnection_notifier`: An Arc<Notifier> used to notify when the disconnection callback should be executed
    /// 
    /// # Returns
    /// 
    /// The new created BleServer
    pub fn new(name: String, ble_device: &mut BLEDevice, services: &Vec<Service>, connection_notifier: Arc<Notifier>, disconnection_notifier: Arc<Notifier>) -> Self {
>>>>>>> 4089c90e
        Self { inner: SharableRef::new_sharable(
            _BleServer::new(name, ble_device, services, connection_notifier, disconnection_notifier)
        ) }
    }

    /// Takes ownership of both of the connection and disconnection callbacks
    /// 
    /// # Returns
    /// 
    /// A tuple containing the connection and disconnection callbacks
    fn take_connection_callbacks(&mut self) -> (ConnectionCallback<'a>, ConnectionCallback<'a>) {
        let user_on_connection = self.inner.deref_mut().user_on_connection.take().unwrap();
        let user_on_disconnection = self.inner.deref_mut().user_on_disconnection.take().unwrap();
        (user_on_connection, user_on_disconnection)
    }

    /// Sets both the connection and disconnection callbacks
    /// 
    /// # Arguments
    /// 
    /// - `user_on_connection`: A ConnectionCallback containing everything that is needed for the connection callback handling
    /// - `user_on_disconnection`: A ConnectionCallback containing everything that is needed for the disconnection callback handling
    fn set_connection_callbacks(&mut self, user_on_connection: ConnectionCallback<'a>, user_on_disconnection: ConnectionCallback<'a>){
        self.inner.deref_mut().user_on_connection = Some(user_on_connection);
        self.inner.deref_mut().user_on_disconnection = Some(user_on_disconnection);
    }
}<|MERGE_RESOLUTION|>--- conflicted
+++ resolved
@@ -46,23 +46,17 @@
     notifier: Notifier
 }
 
-<<<<<<< HEAD
 impl<'a> ConnectionCallback<'a>{
+    /// Creates a new ConnectionCallback
+    /// 
+    /// # Arguments
+    /// 
+    /// - `notifier`: Structure to notify when the user callback needs to be executed
+    /// 
+    /// # Returns
+    /// 
+    /// A new ConnectionCallback
     fn new(notifier: Notifier) -> Self{
-=======
-impl<'a> ConnectionCallback<'a> {
-
-    /// Creates a new ConnectionCallback
-    /// 
-    /// # Arguments
-    /// 
-    /// - `notifier`: Structure to notify when the user callback needs to be executed
-    /// 
-    /// # Returns
-    /// 
-    /// A new ConnectionCallback
-    fn new(notifier: Arc<Notifier>) -> Self {
->>>>>>> 4089c90e
         Self { callback: Box::new(|_,_| {}), info_queue: ISRQueue::new(1000), notifier}
     }
 
@@ -167,9 +161,6 @@
 
 #[sharable_reference_wrapper]
 impl <'a>_BleServer<'a> {
-<<<<<<< HEAD
-    pub fn new(name: String, ble_device: &mut BLEDevice, services: &Vec<Service>, connection_notifier: Notifier, disconnection_notifier: Notifier) -> Self {
-=======
     /// Creates a new _BleServer
     /// 
     /// # Arguments
@@ -183,8 +174,7 @@
     /// # Returns
     /// 
     /// The new created _BleServer
-    pub fn new(name: String, ble_device: &mut BLEDevice, services: &Vec<Service>, connection_notifier: Arc<Notifier>, disconnection_notifier: Arc<Notifier>) -> Self {
->>>>>>> 4089c90e
+    pub fn new(name: String, ble_device: &mut BLEDevice, services: &Vec<Service>, connection_notifier: Notifier, disconnection_notifier: Notifier) -> Self {
         let mut server = _BleServer{
             advertising_name: name,
             ble_server: ble_device.get_server(),
@@ -241,13 +231,8 @@
         user_on_disconnection.set_callback(handler);
         
         self.ble_server.on_disconnect(move |info, res| {
-<<<<<<< HEAD
             notifier_ref.notify().unwrap();
             _ = con_info_ref.send_timeout(ConnectionInformation::from_BLEConnDesc(info, false,res), 1_000_000);
-=======
-            unsafe{ notifier_ref.notify_and_yield(NonZeroU32::new(1).unwrap()); }
-            _ = con_info_ref.send_timeout(ConnectionInformation::from_BLEConnDesc(info, false, res), 1_000_000);
->>>>>>> 4089c90e
         });
         self
     }
@@ -556,10 +541,6 @@
 }
 
 impl<'a> BleServer<'a>{
-<<<<<<< HEAD
-    pub fn new(name: String, ble_device: &mut BLEDevice, services: &Vec<Service>, connection_notifier: Notifier, disconnection_notifier: Notifier) -> Self {
-=======
-
     /// Creates a new BleServer
     /// 
     /// # Arguments
@@ -573,8 +554,7 @@
     /// # Returns
     /// 
     /// The new created BleServer
-    pub fn new(name: String, ble_device: &mut BLEDevice, services: &Vec<Service>, connection_notifier: Arc<Notifier>, disconnection_notifier: Arc<Notifier>) -> Self {
->>>>>>> 4089c90e
+    pub fn new(name: String, ble_device: &mut BLEDevice, services: &Vec<Service>, connection_notifier: Notifier, disconnection_notifier: Notifier) -> Self {
         Self { inner: SharableRef::new_sharable(
             _BleServer::new(name, ble_device, services, connection_notifier, disconnection_notifier)
         ) }
