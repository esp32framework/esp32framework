--- conflicted
+++ resolved
@@ -9,13 +9,8 @@
 const SCL: usize = 6;
 
 fn setup_ds3231<'a>(micro: &mut Microcontroller<'a>)-> DS3231<'a> {
-<<<<<<< HEAD
-	let i2c = micro.set_pins_for_i2c_master(SDA,SCL);
-	let mut ds3231 = DS3231::new(i2c);
-=======
 	let i2c = micro.set_pins_for_i2c_master(SDA,SCL).unwrap();
-	let mut ds3231 = DS3231::new(i2c, HourMode::TwentyFourHour);
->>>>>>> 2174ed68
+  let mut ds3231 = DS3231::new(i2c);
 	let date_time = DateTime {
 		second: 5,
 		minute: 10,
