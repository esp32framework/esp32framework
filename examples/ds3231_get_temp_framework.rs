//! Example using pin GPIO5 (sda) and GPIO6 (scl) with i2c to communicate
//! with a ds3231 sensor. Then it will ask the sensor temperature and print it every second.

use esp32framework::{sensors::DS3231, Microcontroller};

fn main() {
    let mut micro = Microcontroller::new();
<<<<<<< HEAD
    let i2c = micro.set_pins_for_i2c_master(5,6);
    let mut ds3231 = DS3231::new(i2c);
=======
    let i2c = micro.set_pins_for_i2c_master(5,6).unwrap();
    let mut ds3231 = DS3231::new(i2c, HourMode::TwentyFourHour);
>>>>>>> 2174ed68

    loop {
        let temp = ds3231.get_temperature();

        println!("The temperature is: {:?} °C", temp);

        micro.sleep(500);
    }

}<|MERGE_RESOLUTION|>--- conflicted
+++ resolved
@@ -5,13 +5,8 @@
 
 fn main() {
     let mut micro = Microcontroller::new();
-<<<<<<< HEAD
-    let i2c = micro.set_pins_for_i2c_master(5,6);
+    let i2c = micro.set_pins_for_i2c_master(5,6).unwrap();
     let mut ds3231 = DS3231::new(i2c);
-=======
-    let i2c = micro.set_pins_for_i2c_master(5,6).unwrap();
-    let mut ds3231 = DS3231::new(i2c, HourMode::TwentyFourHour);
->>>>>>> 2174ed68
 
     loop {
         let temp = ds3231.get_temperature();
